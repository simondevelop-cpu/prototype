--- conflicted
+++ resolved
@@ -340,38 +340,6 @@
   gap: 1.5rem;
 }
 
-<<<<<<< HEAD
-.module-header p {
-  margin: 0;
-}
-
-.module-section {
-  display: grid;
-  gap: 1rem;
-}
-
-.module-section-header {
-  display: flex;
-  justify-content: space-between;
-  align-items: baseline;
-}
-
-.module-section-header h3 {
-  margin: 0;
-  font-size: 1.05rem;
-}
-
-.custom-range {
-  display: flex;
-  gap: 1rem;
-  align-items: flex-end;
-  flex-wrap: wrap;
-}
-
-@media (min-width: 900px) {
-  .custom-range {
-    align-items: center;
-=======
 .module[data-module='dashboard-transactions'] .module-content {
   display: block;
 }
@@ -380,7 +348,6 @@
   .module[data-module='cashflow'] .module-content {
     grid-template-columns: minmax(0, 3fr) minmax(0, 2fr);
     align-items: stretch;
->>>>>>> cce88522
   }
 }
 
@@ -391,7 +358,6 @@
   display: flex;
   flex-direction: column;
   gap: 1rem;
-<<<<<<< HEAD
 }
 
 .chart-legend {
@@ -421,106 +387,14 @@
   background: var(--danger);
 }
 
-.chart-body {
-  display: grid;
-  grid-template-columns: auto 1fr;
-  gap: 1.5rem;
-  align-items: end;
-}
-
-.chart-y-axis {
-  position: relative;
-  display: flex;
-  flex-direction: column;
-  justify-content: space-between;
-  height: 220px;
-  padding: 0 1rem 2.5rem 0;
-  font-size: 0.75rem;
-  color: var(--muted);
-}
-
-.chart-y-axis::after {
-  content: '';
-  position: absolute;
-  top: 0;
-  bottom: 2.5rem;
-  right: 0;
-  width: 1px;
-  background: var(--border);
-}
-
-.chart-y-tick {
-  display: flex;
-  justify-content: flex-end;
-  align-items: center;
-  height: 1px;
-  position: relative;
-}
-
-.chart-y-tick span {
-  position: relative;
-  top: -8px;
-  padding-right: 0.5rem;
-  background: var(--surface-muted);
-}
-
 .chart-bars {
-  position: relative;
-=======
-}
-
-.chart-legend {
-  display: flex;
-  gap: 1rem;
-  flex-wrap: wrap;
-  font-size: 0.85rem;
-  color: var(--muted);
-}
-
-.chart-legend span {
-  display: inline-flex;
-  align-items: center;
-  gap: 0.4rem;
-  font-weight: 500;
-}
-
-.chart-legend span::before {
-  content: '';
-  width: 10px;
-  height: 10px;
-  border-radius: 999px;
-  background: var(--primary);
-}
-
-.chart-legend span[data-type='expense']::before {
-  background: var(--danger);
-}
-
-.chart-bars {
->>>>>>> cce88522
   display: flex;
   align-items: flex-end;
   gap: 1.5rem;
   flex: 1;
-<<<<<<< HEAD
-  min-height: 220px;
-  overflow-x: auto;
-  padding: 0 1.5rem 2.5rem;
-}
-
-.chart-bars::after {
-  content: '';
-  position: absolute;
-  left: 1.5rem;
-  right: 1.5rem;
-  bottom: 2.5rem;
-  height: 1px;
-  background: var(--border);
-=======
   min-height: 180px;
   overflow-x: auto;
   padding-bottom: 0.5rem;
->>>>>>> cce88522
 }
 
 .chart-bar-group {
@@ -574,11 +448,6 @@
 .chart-bar-group small {
   color: var(--muted);
   font-weight: 600;
-<<<<<<< HEAD
-  display: block;
-  margin-top: 0.75rem;
-=======
->>>>>>> cce88522
 }
 
 @media (max-width: 720px) {
