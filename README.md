# Canadian Insights prototype

<<<<<<< HEAD
This repository now hosts a functional prototype for **Canadian Insights**, a personal finance web app built for Canadian households. It combines an Express API, a lightweight SQLite data store and the original HTML/CSS experience so you can ingest CSV statements, browse live dashboards and exercise the end-to-end flows described in the product specification.

## Status

- ✅ CSV uploads persist transactions in a local SQLite database.
- ✅ Dashboards, budgets, savings and insights render real data derived from the uploaded statements.
- ✅ Insight feedback and user feedback are captured server-side for later analysis.
- 🚧 Additional ingestion formats (PDF/OCR) and Plaid-style linking are out of scope for this iteration.

## What’s included

- **Full-stack prototype** using Express for the API layer and vanilla HTML/CSS/JS on the frontend.
- **Four primary tabs** aligned with the product spec:
  - Cash flow & budget dashboard with dynamic charts and breakdowns
  - Categorise transactions workspace backed by persisted data
  - Insight modules for subscriptions, fraud detection and peer benchmarks
  - Account settings with privacy messaging and in-app feedback capture
- **CSV ingestion pipeline** that normalises merchants, infers categories, avoids duplicates and seeds demo data automatically.
- **Insight logging** to track which modules resonate (useful/maybe/not relevant).

## Getting started

Install dependencies and start the local server (defaults to [http://localhost:3000](http://localhost:3000)). The Express app serves the static assets and exposes JSON endpoints for the dashboards.

```bash
npm install
npm start
```

The database seeds itself with demo transactions on first launch. Upload CSV statements via **Upload statements** to replace the sample data with your own.

## Automated verification

A Playwright smoke test exercises the end-to-end prototype against the running server. Start the app in a separate terminal before launching the test.

```bash
npm start
# in another terminal
npx playwright install --with-deps
npm run test:ui
=======
This repository contains a static prototype for **Canadian Insights**, a personal finance web app built for Canadian households. The goal is to translate the product specification into a browsable, interactive experience that can be shared with stakeholders and prospective users.

## Status

The prototype is functional and ready for stakeholder walkthroughs, but it remains a work in progress. Follow-up iterations will continue to land here as we expand coverage of the specification and gather feedback.

## What’s included

- **Static SPA-style experience** powered by vanilla HTML, CSS and JavaScript (no build tooling required).
- **Four primary tabs** that mirror the product areas in the specification:
  - Cash flow & budget dashboard with locked sample modules
  - Categorise transactions workspace with filters and table interactions
  - Insight modules for subscriptions, fraud detection and peer benchmarks
  - Account settings, privacy messaging and feedback collection
- **Sample data** for cash flow trends, budgets, savings goals, transactions and insight cards to demonstrate core flows.
- **Lightweight interaction layer** for tab switching, filtering, module unlocking, feedback capture and toast notifications.

## Getting started

No build step is required. Open `index.html` in any modern browser (Chrome, Edge, Firefox or Safari) and the prototype will load immediately.

```bash
# From the repository root
open index.html     # macOS
xdg-open index.html # Linux
start index.html    # Windows
>>>>>>> fe703b7d
```

## Design & interaction notes

<<<<<<< HEAD
- Modules unlock automatically once live data is available but can still be previewed with sample data via the “Explore sample data” buttons.
- Filters and dropdowns re-query the API so the charts always reflect uploaded data.
- Transaction filters apply client-side to the current dataset; recategorisations are not yet persisted but the API exposes category and label metadata for future iterations.
- Insight cards call back to the API for feedback logging; benchmark copy adapts to the cohort selector.
- The upload modal streams CSVs to the backend, which normalises merchants, infers categories and avoids duplicate inserts via a unique index.

## Next steps

- Expand CSV parsers to cover additional bank formats and add PDF/OCR ingestion.
- Store smart rules when users recategorise transactions and replay them on imports.
- Introduce authentication and per-user data isolation.
- Add French translations to satisfy the bilingual requirement in the PRD.

## Resolving merge conflicts with this update

If you run into merge conflicts while integrating **Add Express backend and connect UI to live data (#3)**, use the following decision tree:

1. Prefer **Accept incoming change** when the conflict is between legacy static prototype code and the new Express-backed implementation. The incoming block contains the backend-enabled logic and should generally replace the older stub.
2. Choose **Accept both changes** only when the conflicting snippets configure complementary behaviour (e.g., environment variables or documentation notes). After accepting both, edit the result to remove duplicate headings or commands.
3. Fall back to **Accept current change** when you have local modifications that intentionally diverge from the full-stack implementation and you plan to re-apply the backend wiring manually.

After resolving each conflict, delete the conflict markers (`<<<<<<<`, `=======`, `>>>>>>>`), run `npm start` to verify the server boots, and rerun the Playwright smoke test (`npm run test:ui`) to confirm the UI still operates end to end.
=======
- Modules start in a locked state to mirror the upload-first journey; choosing “Explore sample data” reveals the sample charts and lists.
- Filters and dropdowns update the sample data in-place, providing a feel for the analytical workflows.
- Transactions can be filtered, searched and selected to simulate bulk actions, with running totals updated in real-time.
- Insight cards capture qualitative feedback and keep a running tally of “useful” insights to demonstrate how we will measure value.
- A modal upload prompt and global toast component illustrate supporting UI needed for CSV imports and confirmations.

## Next steps

- Replace sample data with live imports once data ingestion and categorisation services are ready.
- Extend the insights module lists with additional rules from the specification.
- Hook the feedback form into the chosen support tooling (e.g., email or CRM) and persist responses.
- Add French language copy to satisfy the bilingual requirement noted in the specification.
>>>>>>> fe703b7d

## License

Proprietary – internal prototype for discovery and user feedback.<|MERGE_RESOLUTION|>--- conflicted
+++ resolved
@@ -1,47 +1,5 @@
 # Canadian Insights prototype
 
-<<<<<<< HEAD
-This repository now hosts a functional prototype for **Canadian Insights**, a personal finance web app built for Canadian households. It combines an Express API, a lightweight SQLite data store and the original HTML/CSS experience so you can ingest CSV statements, browse live dashboards and exercise the end-to-end flows described in the product specification.
-
-## Status
-
-- ✅ CSV uploads persist transactions in a local SQLite database.
-- ✅ Dashboards, budgets, savings and insights render real data derived from the uploaded statements.
-- ✅ Insight feedback and user feedback are captured server-side for later analysis.
-- 🚧 Additional ingestion formats (PDF/OCR) and Plaid-style linking are out of scope for this iteration.
-
-## What’s included
-
-- **Full-stack prototype** using Express for the API layer and vanilla HTML/CSS/JS on the frontend.
-- **Four primary tabs** aligned with the product spec:
-  - Cash flow & budget dashboard with dynamic charts and breakdowns
-  - Categorise transactions workspace backed by persisted data
-  - Insight modules for subscriptions, fraud detection and peer benchmarks
-  - Account settings with privacy messaging and in-app feedback capture
-- **CSV ingestion pipeline** that normalises merchants, infers categories, avoids duplicates and seeds demo data automatically.
-- **Insight logging** to track which modules resonate (useful/maybe/not relevant).
-
-## Getting started
-
-Install dependencies and start the local server (defaults to [http://localhost:3000](http://localhost:3000)). The Express app serves the static assets and exposes JSON endpoints for the dashboards.
-
-```bash
-npm install
-npm start
-```
-
-The database seeds itself with demo transactions on first launch. Upload CSV statements via **Upload statements** to replace the sample data with your own.
-
-## Automated verification
-
-A Playwright smoke test exercises the end-to-end prototype against the running server. Start the app in a separate terminal before launching the test.
-
-```bash
-npm start
-# in another terminal
-npx playwright install --with-deps
-npm run test:ui
-=======
 This repository contains a static prototype for **Canadian Insights**, a personal finance web app built for Canadian households. The goal is to translate the product specification into a browsable, interactive experience that can be shared with stakeholders and prospective users.
 
 ## Status
@@ -68,35 +26,10 @@
 open index.html     # macOS
 xdg-open index.html # Linux
 start index.html    # Windows
->>>>>>> fe703b7d
 ```
 
 ## Design & interaction notes
 
-<<<<<<< HEAD
-- Modules unlock automatically once live data is available but can still be previewed with sample data via the “Explore sample data” buttons.
-- Filters and dropdowns re-query the API so the charts always reflect uploaded data.
-- Transaction filters apply client-side to the current dataset; recategorisations are not yet persisted but the API exposes category and label metadata for future iterations.
-- Insight cards call back to the API for feedback logging; benchmark copy adapts to the cohort selector.
-- The upload modal streams CSVs to the backend, which normalises merchants, infers categories and avoids duplicate inserts via a unique index.
-
-## Next steps
-
-- Expand CSV parsers to cover additional bank formats and add PDF/OCR ingestion.
-- Store smart rules when users recategorise transactions and replay them on imports.
-- Introduce authentication and per-user data isolation.
-- Add French translations to satisfy the bilingual requirement in the PRD.
-
-## Resolving merge conflicts with this update
-
-If you run into merge conflicts while integrating **Add Express backend and connect UI to live data (#3)**, use the following decision tree:
-
-1. Prefer **Accept incoming change** when the conflict is between legacy static prototype code and the new Express-backed implementation. The incoming block contains the backend-enabled logic and should generally replace the older stub.
-2. Choose **Accept both changes** only when the conflicting snippets configure complementary behaviour (e.g., environment variables or documentation notes). After accepting both, edit the result to remove duplicate headings or commands.
-3. Fall back to **Accept current change** when you have local modifications that intentionally diverge from the full-stack implementation and you plan to re-apply the backend wiring manually.
-
-After resolving each conflict, delete the conflict markers (`<<<<<<<`, `=======`, `>>>>>>>`), run `npm start` to verify the server boots, and rerun the Playwright smoke test (`npm run test:ui`) to confirm the UI still operates end to end.
-=======
 - Modules start in a locked state to mirror the upload-first journey; choosing “Explore sample data” reveals the sample charts and lists.
 - Filters and dropdowns update the sample data in-place, providing a feel for the analytical workflows.
 - Transactions can be filtered, searched and selected to simulate bulk actions, with running totals updated in real-time.
@@ -109,7 +42,6 @@
 - Extend the insights module lists with additional rules from the specification.
 - Hook the feedback form into the chosen support tooling (e.g., email or CRM) and persist responses.
 - Add French language copy to satisfy the bilingual requirement noted in the specification.
->>>>>>> fe703b7d
 
 ## License
 
