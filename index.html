--- conflicted
+++ resolved
@@ -55,24 +55,8 @@
                   <option value="3m">Last 3 months</option>
                   <option value="6m">Last 6 months</option>
                   <option value="12m">Last 12 months</option>
-<<<<<<< HEAD
-                  <option value="custom">Custom</option>
                 </select>
               </label>
-              <div class="custom-range" data-custom-range hidden>
-                <label>
-                  From
-                  <select data-custom-start></select>
-                </label>
-                <label>
-                  To
-                  <select data-custom-end></select>
-                </label>
-              </div>
-=======
-                </select>
-              </label>
->>>>>>> cce88522
             </div>
           </header>
           <div class="module-content">
@@ -80,38 +64,6 @@
               <div class="chart-legend">
                 <span data-type="income">Income</span>
                 <span data-type="expense">Expenses</span>
-<<<<<<< HEAD
-              </div>
-              <div class="chart-body">
-                <div class="chart-y-axis" data-chart-axis></div>
-                <div class="chart-bars" data-chart="cashflow"></div>
-              </div>
-            </div>
-          </div>
-          <div class="lock-overlay">
-            <p class="lock-copy">See how your real cash flow looks once you upload your data.</p>
-            <button class="unlock-button" data-demo="cashflow">Explore sample data</button>
-            <p class="coming-soon">Secure bank linking arriving soon.</p>
-          </div>
-        </article>
-
-        <article class="module" data-module="dashboard-transactions">
-          <header class="module-header">
-            <h2>Transactions</h2>
-            <p class="feedback-note" data-dashboard-summary>Income for Jun 2025</p>
-          </header>
-          <div class="module-content">
-            <section class="module-section">
-              <div class="module-section-header">
-                <h3>Categorisation</h3>
-              </div>
-              <div class="category-breakdown" data-list="cashflow-categories"></div>
-            </section>
-            <section class="module-section">
-              <div class="module-section-header">
-                <h3>Transactions</h3>
-              </div>
-=======
               </div>
               <div class="chart-bars" data-chart="cashflow"></div>
             </div>
@@ -132,7 +84,6 @@
             </div>
           </header>
           <div class="module-content">
->>>>>>> cce88522
             <table class="transactions-table compact">
               <thead>
                 <tr>
@@ -144,10 +95,6 @@
               </thead>
               <tbody data-table="dashboard-transactions"></tbody>
             </table>
-<<<<<<< HEAD
-            </section>
-=======
->>>>>>> cce88522
           </div>
         </article>
       </section>
