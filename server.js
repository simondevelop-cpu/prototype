--- conflicted
+++ resolved
@@ -173,7 +173,6 @@
   return description.toLowerCase().replace(/[^a-z0-9]+/g, ' ').trim();
 }
 
-<<<<<<< HEAD
 const DEFAULT_USER_ID = 'demo-user';
 
 function createInMemoryState(transactions = []) {
@@ -218,15 +217,6 @@
   state.transactions.push({ ...transaction, id, user_id: userId });
   return true;
 }
-=======
-const inMemoryTransactions = sampleTransactions.map((tx, index) => ({
-  ...tx,
-  id: tx.id || index + 1,
-  merchant: normaliseMerchant(tx.description),
-  user_id: tx.user_id || 1,
-}));
-let nextInMemoryId = inMemoryTransactions.reduce((max, tx) => Math.max(max, tx.id), 0) + 1;
->>>>>>> 0a317fab
 
 async function ensureSchema() {
   if (disableDb) return;
@@ -287,7 +277,6 @@
   `);
 
   await pool.query(`
-<<<<<<< HEAD
     ALTER TABLE transactions
     ADD COLUMN IF NOT EXISTS user_id TEXT NOT NULL DEFAULT '${DEFAULT_USER_ID}';
   `);
@@ -308,16 +297,11 @@
         ALTER TABLE transactions DROP CONSTRAINT transactions_unique;
       END IF;
     END $$;
-=======
-    CREATE UNIQUE INDEX IF NOT EXISTS accounts_user_name_idx
-    ON accounts (user_id, name)
->>>>>>> 0a317fab
   `);
 
   await pool.query(`
     DO $$
     BEGIN
-<<<<<<< HEAD
       IF NOT EXISTS (
         SELECT 1
         FROM pg_constraint
@@ -326,12 +310,6 @@
         ALTER TABLE transactions
         ADD CONSTRAINT transactions_user_unique
         UNIQUE (user_id, date, amount, merchant, cashflow);
-=======
-      IF EXISTS (
-        SELECT 1 FROM pg_constraint WHERE conname = 'transactions_unique'
-      ) THEN
-        ALTER TABLE transactions DROP CONSTRAINT transactions_unique;
->>>>>>> 0a317fab
       END IF;
     END $$;
   `);
@@ -356,26 +334,7 @@
 
 async function insertTransaction(transaction, userId) {
   if (disableDb) {
-<<<<<<< HEAD
     return setInMemoryTransaction(userId, transaction) ? 1 : 0;
-=======
-    const exists = inMemoryTransactions.some(
-      (item) =>
-        item.date === transaction.date &&
-        item.amount === transaction.amount &&
-        item.merchant === transaction.merchant &&
-        item.cashflow === transaction.cashflow
-    );
-    if (exists) {
-      return 0;
-    }
-    inMemoryTransactions.push({
-      ...transaction,
-      id: nextInMemoryId++,
-      user_id: transaction.user_id || 1,
-    });
-    return 1;
->>>>>>> 0a317fab
   }
   const merchant = transaction.merchant || normaliseMerchant(transaction.description);
   const userId = transaction.user_id ?? (defaultUserId !== null ? defaultUserId : null);
@@ -405,13 +364,8 @@
   }
   const result = await pool.query(
     `INSERT INTO transactions
-<<<<<<< HEAD
       (user_id, description, merchant, date, cashflow, account, category, label, amount)
      VALUES ($1, $2, $3, $4, $5, $6, $7, $8, $9)
-=======
-      (description, merchant, date, cashflow, account, category, label, amount, user_id, account_id)
-     VALUES ($1, $2, $3, $4, $5, $6, $7, $8, $9, $10)
->>>>>>> 0a317fab
      ON CONFLICT (user_id, date, amount, merchant, cashflow) DO NOTHING`,
     [
       userId,
@@ -434,58 +388,9 @@
   if (disableDb) {
     return;
   }
-<<<<<<< HEAD
   const existing = await pool.query(
     'SELECT COUNT(*)::int AS count FROM transactions WHERE user_id = $1',
     [DEFAULT_USER_ID]
-=======
-  const userResult = await pool.query(
-    `INSERT INTO users (email, password_hash, display_name)
-     VALUES ($1, $2, $3)
-     ON CONFLICT (email) DO UPDATE SET display_name = EXCLUDED.display_name
-     RETURNING id`,
-    [DEMO_USER_EMAIL, DEMO_USER_PASSWORD_HASH, DEMO_USER_DISPLAY_NAME]
-  );
-  const demoUserId = userResult.rows[0].id;
-
-  const accountNames = Array.from(
-    new Set(
-      sampleTransactions
-        .map((tx) => (tx.account || '').toString().trim().toLowerCase())
-        .filter(Boolean)
-    )
-  );
-  for (const accountName of accountNames) {
-    await pool.query(
-      `INSERT INTO accounts (user_id, name)
-       VALUES ($1, $2)
-       ON CONFLICT (user_id, name) DO UPDATE SET name = EXCLUDED.name`,
-      [demoUserId, accountName]
-    );
-  }
-
-  const accountsResult = await pool.query(
-    'SELECT id, name FROM accounts WHERE user_id = $1',
-    [demoUserId]
-  );
-  setDefaultUserContext(demoUserId, accountsResult.rows);
-
-  await pool.query('UPDATE transactions SET user_id = $1 WHERE user_id IS NULL', [demoUserId]);
-  await pool.query(
-    `UPDATE transactions t
-     SET account_id = a.id
-     FROM accounts a
-     WHERE t.user_id = $1
-       AND t.account_id IS NULL
-       AND LOWER(t.account) = LOWER(a.name)
-       AND a.user_id = $1`,
-    [demoUserId]
-  );
-
-  const existing = await pool.query(
-    'SELECT COUNT(*)::int AS count FROM transactions WHERE user_id = $1',
-    [demoUserId]
->>>>>>> 0a317fab
   );
   if ((existing.rows[0] && existing.rows[0].count) > 0) {
     return;
@@ -495,7 +400,6 @@
   for (const [index, tx] of sampleTransactions.entries()) {
     const baseDate = dayjs(tx.date);
     const date = baseDate.isValid() ? baseDate : today.subtract(index, 'day');
-<<<<<<< HEAD
     await insertTransaction(
       {
         ...tx,
@@ -504,15 +408,6 @@
       },
       DEFAULT_USER_ID
     );
-=======
-    await insertTransaction({
-      ...tx,
-      date: date.format('YYYY-MM-DD'),
-      merchant: normaliseMerchant(tx.description),
-      user_id: demoUserId,
-      account_id: getAccountIdForName(tx.account),
-    });
->>>>>>> 0a317fab
   }
 }
 
@@ -710,15 +605,7 @@
   for (const record of records) {
     const transaction = buildTransaction(record);
     if (!transaction) continue;
-<<<<<<< HEAD
     const changes = await insertTransaction(transaction, userId);
-=======
-    if (userId) {
-      transaction.user_id = userId;
-      transaction.account_id = getAccountIdForName(transaction.account);
-    }
-    const changes = await insertTransaction(transaction);
->>>>>>> 0a317fab
     inserted += changes;
   }
   return inserted;
@@ -753,10 +640,6 @@
     const start = end.subtract(months - 1, 'month').startOf('month');
     return { start, end };
   }
-<<<<<<< HEAD
-=======
-  const userId = getDefaultUserId();
->>>>>>> 0a317fab
   const latest = await pool.query(
     'SELECT date FROM transactions WHERE user_id = $1 ORDER BY date DESC LIMIT 1',
     [userId]
@@ -917,17 +800,10 @@
     `SELECT t1.description, t1.date, ABS(t1.amount) AS amount
      FROM transactions t1
      JOIN transactions t2
-<<<<<<< HEAD
        ON t1.user_id = t2.user_id
       AND t1.date = t2.date
       AND t1.amount = t2.amount
       AND t1.id != t2.id
-=======
-       ON t1.date = t2.date
-      AND t1.amount = t2.amount
-      AND t1.id != t2.id
-      AND t1.user_id = t2.user_id
->>>>>>> 0a317fab
      WHERE t1.user_id = $1 AND t1.cashflow = 'expense'
      GROUP BY t1.description, t1.date, t1.amount`,
     [userId]
@@ -936,12 +812,8 @@
   const feeRows = await pool.query(
     `SELECT description, ABS(amount) AS amount, date
      FROM transactions
-<<<<<<< HEAD
      WHERE user_id = $1
        AND (lower(description) LIKE '%fee%' OR lower(category) LIKE '%fee%')
-=======
-     WHERE user_id = $1 AND (lower(description) LIKE '%fee%' OR lower(category) LIKE '%fee%')
->>>>>>> 0a317fab
      ORDER BY date DESC
      LIMIT 3`,
     [userId]
@@ -1116,19 +988,11 @@
 
     const categoriesResult = await pool.query(
       'SELECT DISTINCT category FROM transactions WHERE user_id = $1 ORDER BY category ASC',
-<<<<<<< HEAD
       [req.userId]
     );
     const labelsResult = await pool.query(
       "SELECT DISTINCT label FROM transactions WHERE user_id = $1 AND label <> '' ORDER BY label ASC",
       [req.userId]
-=======
-      [userId]
-    );
-    const labelsResult = await pool.query(
-      "SELECT DISTINCT label FROM transactions WHERE user_id = $1 AND label <> '' ORDER BY label ASC",
-      [userId]
->>>>>>> 0a317fab
     );
 
     res.json({
@@ -1194,15 +1058,9 @@
     const summaryResult = await pool.query(
       `SELECT TO_CHAR(date, 'YYYY-MM') AS month, cashflow, SUM(amount) AS total
        FROM transactions
-<<<<<<< HEAD
        WHERE user_id = $1 AND date BETWEEN $2 AND $3
        GROUP BY month, cashflow`,
       [req.userId, start.format('YYYY-MM-DD'), end.format('YYYY-MM-DD')]
-=======
-       WHERE user_id = $3 AND date BETWEEN $1 AND $2
-       GROUP BY month, cashflow`,
-      [start.format('YYYY-MM-DD'), end.format('YYYY-MM-DD'), userId]
->>>>>>> 0a317fab
     );
 
     const chart = {
@@ -1230,11 +1088,7 @@
        GROUP BY category
        ORDER BY total DESC
        LIMIT 12`,
-<<<<<<< HEAD
       [req.userId, latestMonth]
-=======
-      [userId, latestMonth]
->>>>>>> 0a317fab
     );
 
     const categories = categoriesResult.rows.map((row) => ({
@@ -1337,37 +1191,22 @@
     const expenseRow = await pool.query(
       `SELECT COALESCE(ABS(SUM(amount)), 0) AS spent
        FROM transactions
-<<<<<<< HEAD
        WHERE user_id = $1 AND cashflow = 'expense' AND date BETWEEN $2 AND $3`,
       [req.userId, startDate, endDate]
-=======
-       WHERE user_id = $3 AND cashflow = 'expense' AND date BETWEEN $1 AND $2`,
-      [startDate, endDate, userId]
->>>>>>> 0a317fab
     );
 
     const incomeRow = await pool.query(
       `SELECT COALESCE(SUM(amount), 0) AS income
        FROM transactions
-<<<<<<< HEAD
        WHERE user_id = $1 AND cashflow = 'income' AND date BETWEEN $2 AND $3`,
       [req.userId, startDate, endDate]
-=======
-       WHERE user_id = $3 AND cashflow = 'income' AND date BETWEEN $1 AND $2`,
-      [startDate, endDate, userId]
->>>>>>> 0a317fab
     );
 
     const otherRow = await pool.query(
       `SELECT COALESCE(SUM(amount), 0) AS other
        FROM transactions
-<<<<<<< HEAD
        WHERE user_id = $1 AND cashflow = 'other' AND date BETWEEN $2 AND $3`,
       [req.userId, startDate, endDate]
-=======
-       WHERE user_id = $3 AND cashflow = 'other' AND date BETWEEN $1 AND $2`,
-      [startDate, endDate, userId]
->>>>>>> 0a317fab
     );
 
     const spent = Number(expenseRow.rows[0].spent) || 0;
@@ -1380,11 +1219,7 @@
     const baselineExpensesResult = await pool.query(
       `SELECT TO_CHAR(date, 'YYYY-MM') as month, ABS(SUM(amount)) AS total
        FROM transactions
-<<<<<<< HEAD
        WHERE user_id = $1 AND cashflow = 'expense' AND date BETWEEN $2 AND $3
-=======
-       WHERE user_id = $3 AND cashflow = 'expense' AND date BETWEEN $1 AND $2
->>>>>>> 0a317fab
        GROUP BY month`,
       [
         req.userId,
@@ -1402,19 +1237,11 @@
     const categoriesResult = await pool.query(
       `SELECT category, ABS(SUM(amount)) AS spent
        FROM transactions
-<<<<<<< HEAD
        WHERE user_id = $1 AND cashflow = 'expense' AND date BETWEEN $2 AND $3
        GROUP BY category
        ORDER BY spent DESC
        LIMIT 10`,
       [req.userId, startDate, endDate]
-=======
-       WHERE user_id = $3 AND cashflow = 'expense' AND date BETWEEN $1 AND $2
-       GROUP BY category
-       ORDER BY spent DESC
-       LIMIT 10`,
-      [startDate, endDate, userId]
->>>>>>> 0a317fab
     );
 
     const categories = categoriesResult.rows.map((row) => {
@@ -1517,13 +1344,8 @@
         SUM(CASE WHEN cashflow = 'other' THEN amount ELSE 0 END) AS other,
         SUM(CASE WHEN cashflow = 'expense' THEN amount ELSE 0 END) AS expense
        FROM transactions
-<<<<<<< HEAD
        WHERE user_id = $1 AND date BETWEEN $2 AND $3`,
       [req.userId, startDate, endDate]
-=======
-       WHERE user_id = $3 AND date BETWEEN $1 AND $2`,
-      [startDate, endDate, userId]
->>>>>>> 0a317fab
     );
 
     const totalsRow = totalsResult.rows[0] || { income: 0, other: 0, expense: 0 };
@@ -1539,11 +1361,7 @@
         SUM(CASE WHEN cashflow = 'expense' THEN amount ELSE 0 END) AS expense
        FROM transactions
        WHERE user_id = $1`,
-<<<<<<< HEAD
       [req.userId]
-=======
-      [userId]
->>>>>>> 0a317fab
     );
 
     const cumulativeRow = cumulativeResult.rows[0] || { income: 0, other: 0, expense: 0 };
@@ -1555,17 +1373,10 @@
     const savingsCategoriesResult = await pool.query(
       `SELECT category, SUM(amount) AS total
        FROM transactions
-<<<<<<< HEAD
        WHERE user_id = $1 AND amount > 0 AND date BETWEEN $2 AND $3
        GROUP BY category
        ORDER BY total DESC`,
       [req.userId, startDate, endDate]
-=======
-       WHERE user_id = $3 AND amount > 0 AND date BETWEEN $1 AND $2
-       GROUP BY category
-       ORDER BY total DESC`,
-      [startDate, endDate, userId]
->>>>>>> 0a317fab
     );
 
     const savingsCategories = savingsCategoriesResult.rows.map((row) => ({
