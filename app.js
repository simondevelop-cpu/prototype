const tabButtons = document.querySelectorAll('[data-tab-target]');
const panels = document.querySelectorAll('.tab-panel');
const uploadButton = document.querySelector('[data-trigger="upload"]');
const uploadDialog = document.getElementById('upload-dialog');
const toast = document.getElementById('toast');
const avatarInitial = document.querySelector('[data-user-initial]');

const username = 'Taylor';
avatarInitial.textContent = username ? username[0].toUpperCase() : 'Login';

const currency = (value) =>
  new Intl.NumberFormat('en-CA', { style: 'currency', currency: 'CAD' }).format(value);

const budgets = {
  monthly: {
    months: ['April 2025', 'May 2025', 'June 2025'],
    summary: {
      budget: 5000,
      spent: 4520,
      saved: 480,
    },
    categories: [
      { name: 'Housing', target: 2100, spent: 2100 },
      { name: 'Groceries', target: 800, spent: 760 },
      { name: 'Transportation', target: 500, spent: 430 },
      { name: 'Dining out', target: 350, spent: 390 },
      { name: 'Subscriptions', target: 180, spent: 165 },
      { name: 'Wellness', target: 200, spent: 140 },
    ],
  },
  quarterly: {
    months: ['Q2 2025', 'Q3 2025'],
    summary: {
      budget: 15000,
      spent: 13860,
      saved: 1140,
    },
    categories: [
      { name: 'Housing', target: 6300, spent: 6300 },
      { name: 'Groceries', target: 2400, spent: 2260 },
      { name: 'Transportation', target: 1500, spent: 1320 },
      { name: 'Dining out', target: 1200, spent: 1125 },
      { name: 'Subscriptions', target: 540, spent: 495 },
      { name: 'Travel', target: 1500, spent: 1530 },
    ],
  },
};

const savings = {
  'last-month': {
    summary: {
      last: 480,
      cumulative: 5200,
      label: 'Last month',
    },
    goals: [
      { name: 'RRSP 2025', target: 6500, contributed: 4800, priority: 'High' },
      { name: 'Emergency fund', target: 10000, contributed: 7200, priority: 'Medium' },
      { name: 'Travel 2025', target: 3000, contributed: 1800, priority: 'Low' },
    ],
  },
  'since-start': {
    summary: {
      last: 5200,
      cumulative: 5200,
      label: 'Since joining',
    },
    goals: [
      { name: 'RRSP 2025', target: 6500, contributed: 4800, priority: 'High' },
      { name: 'Emergency fund', target: 10000, contributed: 7200, priority: 'Medium' },
      { name: 'Travel 2025', target: 3000, contributed: 1800, priority: 'Low' },
    ],
  },
  'year-to-date': {
    summary: {
      last: 2650,
      cumulative: 2650,
      label: 'Year to date',
    },
    goals: [
      { name: 'RRSP 2025', target: 6500, contributed: 3200, priority: 'High' },
      { name: 'Emergency fund', target: 10000, contributed: 7400, priority: 'Medium' },
      { name: 'Travel 2025', target: 3000, contributed: 1450, priority: 'Low' },
    ],
  },
};

const transactions = [
  {
    id: 1,
    description: 'Metro - groceries',
    date: '2025-06-12',
    cashflow: 'expense',
    account: 'credit',
    category: 'Groceries',
    label: 'Household',
    amount: -112.45,
  },
  {
    id: 2,
    description: 'Rent payment',
    date: '2025-06-01',
    cashflow: 'expense',
    account: 'cash',
    category: 'Housing',
    label: 'Essential',
    amount: -2100,
  },
  {
    id: 3,
    description: 'Salary - ACME Corp',
    date: '2025-06-01',
    cashflow: 'income',
    account: 'cash',
    category: 'Employment income',
    label: 'Primary income',
    amount: 3150,
  },
  {
    id: 4,
    description: 'EQ Bank - transfer',
    date: '2025-06-05',
    cashflow: 'other',
    account: 'cash',
    category: 'Transfers',
    label: 'Savings',
    amount: -400,
  },
  {
    id: 5,
    description: 'Spotify subscription',
    date: '2025-06-15',
    cashflow: 'expense',
    account: 'credit',
    category: 'Subscriptions',
    label: 'Music',
    amount: -14.99,
  },
  {
    id: 6,
    description: 'Hydro-Québec',
    date: '2025-06-08',
    cashflow: 'expense',
    account: 'cash',
    category: 'Utilities',
    label: 'Household',
    amount: -132.1,
  },
  {
    id: 7,
    description: 'Uber trip',
    date: '2025-06-18',
    cashflow: 'expense',
    account: 'credit',
    category: 'Transportation',
    label: 'City travel',
    amount: -24.6,
  },
  {
    id: 8,
    description: 'CRA Tax Refund',
    date: '2025-05-15',
    cashflow: 'other',
    account: 'cash',
    category: 'Tax refunds',
    label: 'Windfall',
    amount: 360,
  },
  {
    id: 9,
    description: 'Amazon.ca order',
    date: '2025-06-04',
    cashflow: 'expense',
    account: 'credit',
    category: 'Shopping',
    label: 'Home',
    amount: -89.23,
  },
  {
    id: 10,
    description: 'Telus Mobility',
    date: '2025-06-09',
    cashflow: 'expense',
    account: 'credit',
    category: 'Mobile phone',
    label: 'Household',
    amount: -76.5,
  },
  {
    id: 11,
    description: 'Salary - ACME Corp',
    date: '2025-05-01',
    cashflow: 'income',
    account: 'cash',
    category: 'Employment income',
    label: 'Primary income',
    amount: 3125,
  },
  {
    id: 12,
    description: 'Rent payment',
    date: '2025-05-01',
    cashflow: 'expense',
    account: 'cash',
    category: 'Housing',
    label: 'Essential',
    amount: -2100,
  },
  {
    id: 13,
    description: 'Provigo - groceries',
    date: '2025-05-14',
    cashflow: 'expense',
    account: 'credit',
    category: 'Groceries',
    label: 'Household',
    amount: -126.32,
  },
  {
    id: 14,
    description: 'EQ Bank - transfer',
    date: '2025-05-06',
    cashflow: 'other',
    account: 'cash',
    category: 'Transfers',
    label: 'Savings',
    amount: -400,
<<<<<<< HEAD
  },
  {
    id: 15,
    description: 'Indigo Books',
    date: '2025-05-20',
    cashflow: 'expense',
    account: 'credit',
    category: 'Shopping',
    label: 'Leisure',
    amount: -48.2,
  },
  {
    id: 16,
    description: 'Salary - ACME Corp',
    date: '2025-04-01',
    cashflow: 'income',
    account: 'cash',
    category: 'Employment income',
    label: 'Primary income',
    amount: 3125,
  },
  {
    id: 17,
    description: 'Rent payment',
    date: '2025-04-01',
    cashflow: 'expense',
    account: 'cash',
    category: 'Housing',
    label: 'Essential',
    amount: -2100,
  },
  {
    id: 18,
    description: 'Costco Wholesale',
    date: '2025-04-10',
    cashflow: 'expense',
    account: 'credit',
    category: 'Groceries',
    label: 'Household',
    amount: -183.4,
  },
  {
    id: 19,
    description: 'STM transit pass',
    date: '2025-04-02',
    cashflow: 'expense',
    account: 'credit',
    category: 'Transportation',
    label: 'City travel',
    amount: -94.5,
  },
  {
    id: 20,
    description: 'La Banquise dinner',
    date: '2025-04-18',
    cashflow: 'expense',
    account: 'credit',
    category: 'Dining out',
    label: 'Treat',
    amount: -42.75,
  },
  {
    id: 21,
    description: 'Salary - ACME Corp',
    date: '2025-03-01',
    cashflow: 'income',
    account: 'cash',
    category: 'Employment income',
    label: 'Primary income',
    amount: 3100,
  },
  {
    id: 22,
    description: 'Rent payment',
    date: '2025-03-01',
    cashflow: 'expense',
    account: 'cash',
    category: 'Housing',
    label: 'Essential',
    amount: -2050,
  },
  {
    id: 23,
    description: 'IGA - groceries',
    date: '2025-03-12',
    cashflow: 'expense',
    account: 'credit',
    category: 'Groceries',
    label: 'Household',
    amount: -135.66,
  },
  {
    id: 24,
    description: 'Hydro-Québec',
    date: '2025-03-07',
    cashflow: 'expense',
    account: 'cash',
    category: 'Utilities',
    label: 'Household',
    amount: -128.4,
  },
  {
    id: 25,
    description: 'Salary - ACME Corp',
    date: '2025-02-01',
    cashflow: 'income',
    account: 'cash',
    category: 'Employment income',
    label: 'Primary income',
    amount: 3090,
  },
  {
    id: 26,
    description: 'Rent payment',
    date: '2025-02-01',
    cashflow: 'expense',
    account: 'cash',
    category: 'Housing',
    label: 'Essential',
    amount: -2050,
  },
  {
    id: 27,
    description: 'Shell fuel',
    date: '2025-02-16',
    cashflow: 'expense',
    account: 'credit',
    category: 'Transportation',
    label: 'Commuting',
    amount: -64.9,
  },
  {
    id: 28,
    description: 'Tim Hortons',
    date: '2025-02-09',
    cashflow: 'expense',
    account: 'cash',
    category: 'Dining out',
    label: 'Coffee',
    amount: -22.45,
  },
  {
    id: 29,
    description: 'Salary - ACME Corp',
    date: '2025-01-01',
    cashflow: 'income',
    account: 'cash',
    category: 'Employment income',
    label: 'Primary income',
    amount: 3080,
  },
  {
    id: 30,
    description: 'Rent payment',
    date: '2025-01-01',
    cashflow: 'expense',
    account: 'cash',
    category: 'Housing',
    label: 'Essential',
    amount: -2050,
  },
  {
    id: 31,
    description: 'Provigo - groceries',
    date: '2025-01-14',
    cashflow: 'expense',
    account: 'credit',
    category: 'Groceries',
    label: 'Household',
    amount: -140.12,
  },
  {
    id: 32,
    description: 'Bell internet',
    date: '2025-01-05',
    cashflow: 'expense',
    account: 'credit',
    category: 'Utilities',
    label: 'Home',
    amount: -89.95,
  },
  {
    id: 33,
    description: 'Salary - ACME Corp',
    date: '2024-12-01',
    cashflow: 'income',
    account: 'cash',
    category: 'Employment income',
    label: 'Primary income',
    amount: 3050,
  },
  {
    id: 34,
    description: 'Rent payment',
    date: '2024-12-01',
    cashflow: 'expense',
    account: 'cash',
    category: 'Housing',
    label: 'Essential',
    amount: -2000,
  },
  {
    id: 35,
    description: 'Christmas Market',
    date: '2024-12-12',
    cashflow: 'expense',
    account: 'credit',
    category: 'Entertainment',
    label: 'Seasonal',
    amount: -120,
  },
  {
    id: 36,
    description: 'SAQ purchase',
    date: '2024-12-18',
    cashflow: 'expense',
    account: 'credit',
    category: 'Dining out',
    label: 'Gifts',
    amount: -75.5,
  },
  {
    id: 37,
    description: 'Salary - ACME Corp',
    date: '2024-11-01',
    cashflow: 'income',
    account: 'cash',
    category: 'Employment income',
    label: 'Primary income',
    amount: 3050,
  },
  {
    id: 38,
    description: 'Rent payment',
    date: '2024-11-01',
    cashflow: 'expense',
    account: 'cash',
    category: 'Housing',
    label: 'Essential',
    amount: -2000,
  },
  {
    id: 39,
    description: 'Metro - groceries',
    date: '2024-11-13',
    cashflow: 'expense',
    account: 'credit',
    category: 'Groceries',
    label: 'Household',
    amount: -115.4,
  },
  {
    id: 40,
    description: 'Netflix subscription',
    date: '2024-11-15',
    cashflow: 'expense',
    account: 'credit',
    category: 'Subscriptions',
    label: 'Entertainment',
    amount: -19.99,
  },
  {
    id: 41,
    description: 'Salary - ACME Corp',
    date: '2024-10-01',
    cashflow: 'income',
    account: 'cash',
    category: 'Employment income',
    label: 'Primary income',
    amount: 3025,
  },
  {
    id: 42,
    description: 'Rent payment',
    date: '2024-10-01',
    cashflow: 'expense',
    account: 'cash',
    category: 'Housing',
    label: 'Essential',
    amount: -1980,
  },
  {
    id: 43,
    description: 'Uber trip',
    date: '2024-10-18',
    cashflow: 'expense',
    account: 'credit',
    category: 'Transportation',
    label: 'City travel',
    amount: -24.75,
  },
  {
    id: 44,
    description: 'Pharmaprix',
    date: '2024-10-09',
    cashflow: 'expense',
    account: 'credit',
    category: 'Shopping',
    label: 'Wellness',
    amount: -54.3,
  },
  {
    id: 45,
    description: 'Salary - ACME Corp',
    date: '2024-09-01',
    cashflow: 'income',
    account: 'cash',
    category: 'Employment income',
    label: 'Primary income',
    amount: 3025,
  },
  {
    id: 46,
    description: 'Rent payment',
    date: '2024-09-01',
    cashflow: 'expense',
    account: 'cash',
    category: 'Housing',
    label: 'Essential',
    amount: -1980,
  },
  {
    id: 47,
    description: 'Loblaws - groceries',
    date: '2024-09-11',
    cashflow: 'expense',
    account: 'credit',
    category: 'Groceries',
    label: 'Household',
    amount: -132.6,
  },
  {
    id: 48,
    description: 'BIXI membership',
    date: '2024-09-03',
    cashflow: 'expense',
    account: 'credit',
    category: 'Transportation',
    label: 'Commuting',
    amount: -36.5,
  },
  {
    id: 49,
    description: 'Salary - ACME Corp',
    date: '2024-08-01',
    cashflow: 'income',
    account: 'cash',
    category: 'Employment income',
    label: 'Primary income',
    amount: 3000,
  },
  {
    id: 50,
    description: 'Rent payment',
    date: '2024-08-01',
    cashflow: 'expense',
    account: 'cash',
    category: 'Housing',
    label: 'Essential',
    amount: -1980,
  },
  {
    id: 51,
    description: 'Air Canada - travel',
    date: '2024-08-19',
    cashflow: 'expense',
    account: 'credit',
    category: 'Travel',
    label: 'Vacation',
    amount: -450,
  },
  {
    id: 52,
    description: 'Starbucks',
    date: '2024-08-08',
    cashflow: 'expense',
    account: 'credit',
    category: 'Dining out',
    label: 'Coffee',
    amount: -18.75,
  },
  {
    id: 53,
    description: 'Salary - ACME Corp',
    date: '2024-07-01',
    cashflow: 'income',
    account: 'cash',
    category: 'Employment income',
    label: 'Primary income',
    amount: 2980,
  },
  {
    id: 54,
    description: 'Rent payment',
    date: '2024-07-01',
    cashflow: 'expense',
    account: 'cash',
    category: 'Housing',
    label: 'Essential',
    amount: -1950,
  },
  {
    id: 55,
    description: 'Metro - groceries',
    date: '2024-07-09',
    cashflow: 'expense',
    account: 'credit',
    category: 'Groceries',
    label: 'Household',
    amount: -118.9,
  },
  {
=======
  },
  {
    id: 15,
    description: 'Indigo Books',
    date: '2025-05-20',
    cashflow: 'expense',
    account: 'credit',
    category: 'Shopping',
    label: 'Leisure',
    amount: -48.2,
  },
  {
    id: 16,
    description: 'Salary - ACME Corp',
    date: '2025-04-01',
    cashflow: 'income',
    account: 'cash',
    category: 'Employment income',
    label: 'Primary income',
    amount: 3125,
  },
  {
    id: 17,
    description: 'Rent payment',
    date: '2025-04-01',
    cashflow: 'expense',
    account: 'cash',
    category: 'Housing',
    label: 'Essential',
    amount: -2100,
  },
  {
    id: 18,
    description: 'Costco Wholesale',
    date: '2025-04-10',
    cashflow: 'expense',
    account: 'credit',
    category: 'Groceries',
    label: 'Household',
    amount: -183.4,
  },
  {
    id: 19,
    description: 'STM transit pass',
    date: '2025-04-02',
    cashflow: 'expense',
    account: 'credit',
    category: 'Transportation',
    label: 'City travel',
    amount: -94.5,
  },
  {
    id: 20,
    description: 'La Banquise dinner',
    date: '2025-04-18',
    cashflow: 'expense',
    account: 'credit',
    category: 'Dining out',
    label: 'Treat',
    amount: -42.75,
  },
  {
    id: 21,
    description: 'Salary - ACME Corp',
    date: '2025-03-01',
    cashflow: 'income',
    account: 'cash',
    category: 'Employment income',
    label: 'Primary income',
    amount: 3100,
  },
  {
    id: 22,
    description: 'Rent payment',
    date: '2025-03-01',
    cashflow: 'expense',
    account: 'cash',
    category: 'Housing',
    label: 'Essential',
    amount: -2050,
  },
  {
    id: 23,
    description: 'IGA - groceries',
    date: '2025-03-12',
    cashflow: 'expense',
    account: 'credit',
    category: 'Groceries',
    label: 'Household',
    amount: -135.66,
  },
  {
    id: 24,
    description: 'Hydro-Québec',
    date: '2025-03-07',
    cashflow: 'expense',
    account: 'cash',
    category: 'Utilities',
    label: 'Household',
    amount: -128.4,
  },
  {
    id: 25,
    description: 'Salary - ACME Corp',
    date: '2025-02-01',
    cashflow: 'income',
    account: 'cash',
    category: 'Employment income',
    label: 'Primary income',
    amount: 3090,
  },
  {
    id: 26,
    description: 'Rent payment',
    date: '2025-02-01',
    cashflow: 'expense',
    account: 'cash',
    category: 'Housing',
    label: 'Essential',
    amount: -2050,
  },
  {
    id: 27,
    description: 'Shell fuel',
    date: '2025-02-16',
    cashflow: 'expense',
    account: 'credit',
    category: 'Transportation',
    label: 'Commuting',
    amount: -64.9,
  },
  {
    id: 28,
    description: 'Tim Hortons',
    date: '2025-02-09',
    cashflow: 'expense',
    account: 'cash',
    category: 'Dining out',
    label: 'Coffee',
    amount: -22.45,
  },
  {
    id: 29,
    description: 'Salary - ACME Corp',
    date: '2025-01-01',
    cashflow: 'income',
    account: 'cash',
    category: 'Employment income',
    label: 'Primary income',
    amount: 3080,
  },
  {
    id: 30,
    description: 'Rent payment',
    date: '2025-01-01',
    cashflow: 'expense',
    account: 'cash',
    category: 'Housing',
    label: 'Essential',
    amount: -2050,
  },
  {
    id: 31,
    description: 'Provigo - groceries',
    date: '2025-01-14',
    cashflow: 'expense',
    account: 'credit',
    category: 'Groceries',
    label: 'Household',
    amount: -140.12,
  },
  {
    id: 32,
    description: 'Bell internet',
    date: '2025-01-05',
    cashflow: 'expense',
    account: 'credit',
    category: 'Utilities',
    label: 'Home',
    amount: -89.95,
  },
  {
    id: 33,
    description: 'Salary - ACME Corp',
    date: '2024-12-01',
    cashflow: 'income',
    account: 'cash',
    category: 'Employment income',
    label: 'Primary income',
    amount: 3050,
  },
  {
    id: 34,
    description: 'Rent payment',
    date: '2024-12-01',
    cashflow: 'expense',
    account: 'cash',
    category: 'Housing',
    label: 'Essential',
    amount: -2000,
  },
  {
    id: 35,
    description: 'Christmas Market',
    date: '2024-12-12',
    cashflow: 'expense',
    account: 'credit',
    category: 'Entertainment',
    label: 'Seasonal',
    amount: -120,
  },
  {
    id: 36,
    description: 'SAQ purchase',
    date: '2024-12-18',
    cashflow: 'expense',
    account: 'credit',
    category: 'Dining out',
    label: 'Gifts',
    amount: -75.5,
  },
  {
    id: 37,
    description: 'Salary - ACME Corp',
    date: '2024-11-01',
    cashflow: 'income',
    account: 'cash',
    category: 'Employment income',
    label: 'Primary income',
    amount: 3050,
  },
  {
    id: 38,
    description: 'Rent payment',
    date: '2024-11-01',
    cashflow: 'expense',
    account: 'cash',
    category: 'Housing',
    label: 'Essential',
    amount: -2000,
  },
  {
    id: 39,
    description: 'Metro - groceries',
    date: '2024-11-13',
    cashflow: 'expense',
    account: 'credit',
    category: 'Groceries',
    label: 'Household',
    amount: -115.4,
  },
  {
    id: 40,
    description: 'Netflix subscription',
    date: '2024-11-15',
    cashflow: 'expense',
    account: 'credit',
    category: 'Subscriptions',
    label: 'Entertainment',
    amount: -19.99,
  },
  {
    id: 41,
    description: 'Salary - ACME Corp',
    date: '2024-10-01',
    cashflow: 'income',
    account: 'cash',
    category: 'Employment income',
    label: 'Primary income',
    amount: 3025,
  },
  {
    id: 42,
    description: 'Rent payment',
    date: '2024-10-01',
    cashflow: 'expense',
    account: 'cash',
    category: 'Housing',
    label: 'Essential',
    amount: -1980,
  },
  {
    id: 43,
    description: 'Uber trip',
    date: '2024-10-18',
    cashflow: 'expense',
    account: 'credit',
    category: 'Transportation',
    label: 'City travel',
    amount: -24.75,
  },
  {
    id: 44,
    description: 'Pharmaprix',
    date: '2024-10-09',
    cashflow: 'expense',
    account: 'credit',
    category: 'Shopping',
    label: 'Wellness',
    amount: -54.3,
  },
  {
    id: 45,
    description: 'Salary - ACME Corp',
    date: '2024-09-01',
    cashflow: 'income',
    account: 'cash',
    category: 'Employment income',
    label: 'Primary income',
    amount: 3025,
  },
  {
    id: 46,
    description: 'Rent payment',
    date: '2024-09-01',
    cashflow: 'expense',
    account: 'cash',
    category: 'Housing',
    label: 'Essential',
    amount: -1980,
  },
  {
    id: 47,
    description: 'Loblaws - groceries',
    date: '2024-09-11',
    cashflow: 'expense',
    account: 'credit',
    category: 'Groceries',
    label: 'Household',
    amount: -132.6,
  },
  {
    id: 48,
    description: 'BIXI membership',
    date: '2024-09-03',
    cashflow: 'expense',
    account: 'credit',
    category: 'Transportation',
    label: 'Commuting',
    amount: -36.5,
  },
  {
    id: 49,
    description: 'Salary - ACME Corp',
    date: '2024-08-01',
    cashflow: 'income',
    account: 'cash',
    category: 'Employment income',
    label: 'Primary income',
    amount: 3000,
  },
  {
    id: 50,
    description: 'Rent payment',
    date: '2024-08-01',
    cashflow: 'expense',
    account: 'cash',
    category: 'Housing',
    label: 'Essential',
    amount: -1980,
  },
  {
    id: 51,
    description: 'Air Canada - travel',
    date: '2024-08-19',
    cashflow: 'expense',
    account: 'credit',
    category: 'Travel',
    label: 'Vacation',
    amount: -450,
  },
  {
    id: 52,
    description: 'Starbucks',
    date: '2024-08-08',
    cashflow: 'expense',
    account: 'credit',
    category: 'Dining out',
    label: 'Coffee',
    amount: -18.75,
  },
  {
    id: 53,
    description: 'Salary - ACME Corp',
    date: '2024-07-01',
    cashflow: 'income',
    account: 'cash',
    category: 'Employment income',
    label: 'Primary income',
    amount: 2980,
  },
  {
    id: 54,
    description: 'Rent payment',
    date: '2024-07-01',
    cashflow: 'expense',
    account: 'cash',
    category: 'Housing',
    label: 'Essential',
    amount: -1950,
  },
  {
    id: 55,
    description: 'Metro - groceries',
    date: '2024-07-09',
    cashflow: 'expense',
    account: 'credit',
    category: 'Groceries',
    label: 'Household',
    amount: -118.9,
  },
  {
>>>>>>> cce88522
    id: 56,
    description: 'Cinéma Montréal',
    date: '2024-07-21',
    cashflow: 'expense',
    account: 'credit',
    category: 'Entertainment',
    label: 'Leisure',
    amount: -32.4,
  },
];
const transactionLabels = [...new Set(transactions.map((t) => t.label))];
const transactionCategories = [...new Set(transactions.map((t) => t.category))];

const monthFormatter = new Intl.DateTimeFormat('en-CA', { month: 'short' });
const longMonthFormatter = new Intl.DateTimeFormat('en-CA', { month: 'short', year: 'numeric' });
<<<<<<< HEAD

const createFlowBucket = () => ({
  total: 0,
  signedTotal: 0,
  categories: new Map(),
  transactions: [],
});

const getMonthKey = (date) => `${date.getFullYear()}-${String(date.getMonth() + 1).padStart(2, '0')}`;

const monthlyMap = new Map();

transactions.forEach((tx) => {
  const date = new Date(tx.date);
  const key = getMonthKey(date);
  if (!monthlyMap.has(key)) {
    monthlyMap.set(key, {
      key,
      date,
      label: monthFormatter.format(date),
      longLabel: longMonthFormatter.format(date),
      income: createFlowBucket(),
      expense: createFlowBucket(),
      other: createFlowBucket(),
    });
  }

  const monthEntry = monthlyMap.get(key);
  const bucket =
    tx.cashflow === 'income' ? monthEntry.income : tx.cashflow === 'expense' ? monthEntry.expense : monthEntry.other;
  const magnitude = Math.abs(tx.amount);
  bucket.total += magnitude;
  bucket.signedTotal += tx.amount;
  bucket.transactions.push(tx.id);
  bucket.categories.set(tx.category, (bucket.categories.get(tx.category) || 0) + magnitude);
});

const monthlySequence = Array.from(monthlyMap.values()).sort((a, b) => a.date - b.date);
const monthIndexByKey = new Map(monthlySequence.map((month, index) => [month.key, index]));
const timeframeMonths = { '3m': 3, '6m': 6, '12m': 12 };

function getDefaultCustomRange() {
  if (!monthlySequence.length) {
    return { start: null, end: null };
  }
  const endIndex = monthlySequence.length - 1;
  const startIndex = Math.max(0, endIndex - 2);
  return {
    start: monthlySequence[startIndex].key,
    end: monthlySequence[endIndex].key,
  };
}

=======

const createFlowBucket = () => ({
  total: 0,
  signedTotal: 0,
  categories: new Map(),
  transactions: [],
});

const getMonthKey = (date) => `${date.getFullYear()}-${String(date.getMonth() + 1).padStart(2, '0')}`;

const monthlyMap = new Map();

transactions.forEach((tx) => {
  const date = new Date(tx.date);
  const key = getMonthKey(date);
  if (!monthlyMap.has(key)) {
    monthlyMap.set(key, {
      key,
      date,
      label: monthFormatter.format(date),
      longLabel: longMonthFormatter.format(date),
      income: createFlowBucket(),
      expense: createFlowBucket(),
      other: createFlowBucket(),
    });
  }

  const monthEntry = monthlyMap.get(key);
  const bucket =
    tx.cashflow === 'income' ? monthEntry.income : tx.cashflow === 'expense' ? monthEntry.expense : monthEntry.other;
  const magnitude = Math.abs(tx.amount);
  bucket.total += magnitude;
  bucket.signedTotal += tx.amount;
  bucket.transactions.push(tx.id);
  bucket.categories.set(tx.category, (bucket.categories.get(tx.category) || 0) + magnitude);
});

const monthlySequence = Array.from(monthlyMap.values()).sort((a, b) => a.date - b.date);
const timeframeMonths = { '3m': 3, '6m': 6, '12m': 12 };

>>>>>>> cce88522
const dashboardState = {
  timeframe: '3m',
  type: 'income',
  monthKey: monthlySequence.length ? monthlySequence[monthlySequence.length - 1].key : null,
<<<<<<< HEAD
  customRange: getDefaultCustomRange(),
};

const cashflowChartContainer = document.querySelector('[data-chart="cashflow"]');
const cashflowAxisContainer = document.querySelector('[data-chart-axis]');
const cashflowCategoriesList = document.querySelector('[data-list="cashflow-categories"]');
const cashflowTimeframeSelect = document.querySelector('[data-filter="cashflow-timeframe"]');
const customRangeContainer = document.querySelector('[data-custom-range]');
const customStartSelect = document.querySelector('[data-custom-start]');
const customEndSelect = document.querySelector('[data-custom-end]');
=======
};

const cashflowChartContainer = document.querySelector('[data-chart="cashflow"]');
const cashflowCategoriesList = document.querySelector('[data-list="cashflow-categories"]');
const cashflowTimeframeSelect = document.querySelector('[data-filter="cashflow-timeframe"]');
>>>>>>> cce88522
const dashboardTransactionsTable = document.querySelector('[data-table="dashboard-transactions"]');
const dashboardSummaryLabel = document.querySelector('[data-dashboard-summary]');

function switchTab(targetId) {
  tabButtons.forEach((tab) => tab.classList.toggle('active', tab.dataset.tabTarget === targetId));
  panels.forEach((panel) => panel.classList.toggle('active', panel.id === targetId));
}

tabButtons.forEach((tab) => {
  tab.addEventListener('click', () => switchTab(tab.dataset.tabTarget));
});

if (uploadButton) {
  uploadButton.addEventListener('click', () => {
    uploadDialog.showModal();
  });
}
<<<<<<< HEAD
=======

function updateCustomRangeControls() {
  if (!customRangeContainer || !customStartSelect || !customEndSelect) return;
  const isCustom = dashboardState.timeframe === 'custom';
  customRangeContainer.hidden = !isCustom;
  const hasMonths = monthlySequence.length > 0;
  customStartSelect.disabled = !hasMonths || !isCustom;
  customEndSelect.disabled = !hasMonths || !isCustom;
  if (!hasMonths) {
    return;
  }
  customStartSelect.value = dashboardState.customRange.start || '';
  customEndSelect.value = dashboardState.customRange.end || '';
}

function calculateNiceMax(value) {
  if (!value) return 0;
  const exponent = Math.floor(Math.log10(value));
  const magnitude = 10 ** exponent;
  const normalized = value / magnitude;
  let niceNormalized;
  if (normalized <= 1) {
    niceNormalized = 1;
  } else if (normalized <= 2) {
    niceNormalized = 2;
  } else if (normalized <= 5) {
    niceNormalized = 5;
  } else {
    niceNormalized = 10;
  }
  return niceNormalized * magnitude;
}
>>>>>>> cce88522

function unlockModule(button) {
  const module = button.closest('.module');
  module.classList.remove('locked');
  const overlay = module.querySelector('.lock-overlay');
  if (overlay) {
    overlay.remove();
  }
  showToast('Sample data unlocked. Upload your statements to make it yours.');
}

document.querySelectorAll('.unlock-button').forEach((button) => {
  button.addEventListener('click', () => {
    unlockModule(button);
    const demo = button.dataset.demo;
    if (demo === 'cashflow') {
      renderDashboard();
    }
    if (demo === 'budget') {
      populateBudget('monthly');
    }
    if (demo === 'savings') {
      populateSavings('last-month');
    }
  });
});

if (cashflowTimeframeSelect) {
  cashflowTimeframeSelect.addEventListener('change', () => {
    dashboardState.timeframe = cashflowTimeframeSelect.value;
    ensureDashboardMonth();
    renderDashboard();
  });
}

if (cashflowChartContainer) {
  cashflowChartContainer.addEventListener('click', (event) => {
    const bar = event.target.closest('[data-month][data-type]');
    if (!bar) return;
    dashboardState.monthKey = bar.dataset.month;
    dashboardState.type = bar.dataset.type;
    renderDashboard();
  });
}

function getMonthsForTimeframe(timeframe) {
  const count = timeframeMonths[timeframe] || 3;
  return monthlySequence.slice(-count);
}

function ensureDashboardMonth() {
  const months = getMonthsForTimeframe(dashboardState.timeframe);
  if (!months.length) {
    dashboardState.monthKey = null;
    return;
  }
  if (!months.some((month) => month.key === dashboardState.monthKey)) {
    dashboardState.monthKey = months[months.length - 1].key;
  }
}

<<<<<<< HEAD
function unlockModule(button) {
  const module = button.closest('.module');
  module.classList.remove('locked');
  const overlay = module.querySelector('.lock-overlay');
  if (overlay) {
    overlay.remove();
  }
  showToast('Sample data unlocked. Upload your statements to make it yours.');
}

document.querySelectorAll('.unlock-button').forEach((button) => {
  button.addEventListener('click', () => {
    unlockModule(button);
    const demo = button.dataset.demo;
    if (demo === 'cashflow') {
      renderDashboard();
    }
    if (demo === 'budget') {
      populateBudget('monthly');
    }
    if (demo === 'savings') {
      populateSavings('last-month');
    }
  });
});

if (cashflowTimeframeSelect) {
  cashflowTimeframeSelect.addEventListener('change', () => {
    dashboardState.timeframe = cashflowTimeframeSelect.value;
    if (dashboardState.timeframe === 'custom') {
      normalizeCustomRange();
      if (customStartSelect && customEndSelect) {
        customStartSelect.value = dashboardState.customRange.start || '';
        customEndSelect.value = dashboardState.customRange.end || '';
      }
    }
    renderDashboard();
  });
}

if (customStartSelect && customEndSelect) {
  populateCustomRangeOptions();
  customStartSelect.addEventListener('change', () => handleCustomRangeChange('start'));
  customEndSelect.addEventListener('change', () => handleCustomRangeChange('end'));
}

if (cashflowChartContainer) {
  cashflowChartContainer.addEventListener('click', (event) => {
    const bar = event.target.closest('[data-month][data-type]');
    if (!bar) return;
    dashboardState.monthKey = bar.dataset.month;
    dashboardState.type = bar.dataset.type;
    renderDashboard();
  });
}

function populateCustomRangeOptions() {
  if (!customStartSelect || !customEndSelect) return;
  const options = monthlySequence
    .map((month) => `<option value="${month.key}">${month.longLabel}</option>`)
    .join('');
  customStartSelect.innerHTML = options;
  customEndSelect.innerHTML = options;
}

function handleCustomRangeChange(changedField) {
  if (!customStartSelect || !customEndSelect || !monthlySequence.length) {
    return;
  }

  let startValue = customStartSelect.value;
  let endValue = customEndSelect.value;

  if (!monthIndexByKey.has(startValue) || !monthIndexByKey.has(endValue)) {
    normalizeCustomRange();
    startValue = dashboardState.customRange.start;
    endValue = dashboardState.customRange.end;
  }

  let startIndex = monthIndexByKey.get(startValue);
  let endIndex = monthIndexByKey.get(endValue);

  if (startIndex > endIndex) {
    if (changedField === 'start') {
      endIndex = startIndex;
      customEndSelect.value = monthlySequence[endIndex].key;
    } else {
      startIndex = endIndex;
      customStartSelect.value = monthlySequence[startIndex].key;
    }
  }

  const maxSpan = 11;
  if (endIndex - startIndex > maxSpan) {
    if (changedField === 'start') {
      endIndex = Math.min(startIndex + maxSpan, monthlySequence.length - 1);
      customEndSelect.value = monthlySequence[endIndex].key;
    } else {
      startIndex = Math.max(endIndex - maxSpan, 0);
      customStartSelect.value = monthlySequence[startIndex].key;
    }
  }

  dashboardState.customRange.start = monthlySequence[startIndex].key;
  dashboardState.customRange.end = monthlySequence[endIndex].key;

  renderDashboard();
}

function getCustomRangeMonths() {
  const { start, end } = dashboardState.customRange;
  if (!start || !end) {
    return [];
  }
  const startIndex = monthIndexByKey.get(start);
  const endIndex = monthIndexByKey.get(end);
  if (startIndex === undefined || endIndex === undefined || startIndex > endIndex) {
    return [];
  }
  const span = endIndex - startIndex + 1;
  if (span < 1 || span > 12) {
    return [];
  }
  return monthlySequence.slice(startIndex, endIndex + 1);
}

function getMonthsForTimeframe(timeframe) {
  if (timeframe === 'custom') {
    return getCustomRangeMonths();
  }
  const count = timeframeMonths[timeframe] || 3;
  return monthlySequence.slice(-count);
}

function ensureDashboardMonth() {
  let months = getMonthsForTimeframe(dashboardState.timeframe);
  if (!months.length && dashboardState.timeframe === 'custom') {
    dashboardState.customRange = getDefaultCustomRange();
    if (customStartSelect && customEndSelect) {
      customStartSelect.value = dashboardState.customRange.start || '';
      customEndSelect.value = dashboardState.customRange.end || '';
    }
    months = getCustomRangeMonths();
  }
  if (!months.length) {
    dashboardState.monthKey = null;
    return;
  }
  if (!months.some((month) => month.key === dashboardState.monthKey)) {
    dashboardState.monthKey = months[months.length - 1].key;
  }
}

function normalizeCustomRange() {
  if (!monthlySequence.length) {
    dashboardState.customRange = { start: null, end: null };
    return;
  }

  let { start, end } = dashboardState.customRange;

  if (!start || !monthIndexByKey.has(start)) {
    start = getDefaultCustomRange().start;
  }
  if (!end || !monthIndexByKey.has(end)) {
    end = getDefaultCustomRange().end;
  }

  let startIndex = monthIndexByKey.get(start);
  let endIndex = monthIndexByKey.get(end);

  if (startIndex > endIndex) {
    [startIndex, endIndex] = [endIndex, startIndex];
  }

  if (endIndex - startIndex + 1 > 12) {
    endIndex = Math.min(startIndex + 11, monthlySequence.length - 1);
  }

  dashboardState.customRange = {
    start: monthlySequence[startIndex].key,
    end: monthlySequence[endIndex].key,
  };
}

function updateCustomRangeControls() {
  if (!customRangeContainer || !customStartSelect || !customEndSelect) return;
  const isCustom = dashboardState.timeframe === 'custom';
  customRangeContainer.hidden = !isCustom;
  const hasMonths = monthlySequence.length > 0;
  customStartSelect.disabled = !hasMonths;
  customEndSelect.disabled = !hasMonths;
  if (!hasMonths) {
    return;
  }
  customStartSelect.value = dashboardState.customRange.start || '';
  customEndSelect.value = dashboardState.customRange.end || '';
}

function calculateNiceMax(value) {
  if (!value) return 0;
  const exponent = Math.floor(Math.log10(value));
  const magnitude = 10 ** exponent;
  const normalized = value / magnitude;
  let niceNormalized;
  if (normalized <= 1) {
    niceNormalized = 1;
  } else if (normalized <= 2) {
    niceNormalized = 2;
  } else if (normalized <= 5) {
    niceNormalized = 5;
  } else {
    niceNormalized = 10;
  }
  return niceNormalized * magnitude;
}

=======
>>>>>>> cce88522
function buildCashflowChart() {
  if (!cashflowChartContainer) return;
  const months = getMonthsForTimeframe(dashboardState.timeframe);
  const maxValue = months.reduce((max, month) => Math.max(max, month.income.total, month.expense.total), 0);
<<<<<<< HEAD
  const axisMax = calculateNiceMax(maxValue);
  if (cashflowAxisContainer) {
    cashflowAxisContainer.innerHTML = '';
  }
  cashflowChartContainer.innerHTML = '';

  if (!months.length || !maxValue) {
    if (cashflowAxisContainer) {
      const tick = document.createElement('div');
      tick.className = 'chart-y-tick';
      const label = document.createElement('span');
      label.textContent = currency(0);
      tick.appendChild(label);
      cashflowAxisContainer.appendChild(tick);
    }
    cashflowChartContainer.innerHTML = '<p class="empty-state">No cash flow data yet.</p>';
    return;
  }

  if (cashflowAxisContainer) {
    const tickCount = 4;
    for (let index = tickCount; index >= 0; index -= 1) {
      const tickValue = (axisMax / tickCount) * index;
      const tick = document.createElement('div');
      tick.className = 'chart-y-tick';
      const label = document.createElement('span');
      label.textContent = currency(tickValue);
      tick.appendChild(label);
      cashflowAxisContainer.appendChild(tick);
    }
  }

  const chartHeight = 220;

  months.forEach((month) => {
    const group = document.createElement('div');
    group.className = 'chart-bar-group';

    ['income', 'expense'].forEach((type) => {
      const bucket = month[type];
      const button = document.createElement('button');
      button.type = 'button';
      button.className = 'chart-bar';
      button.dataset.month = month.key;
      button.dataset.type = type;
      button.setAttribute(
        'aria-label',
        `${type === 'income' ? 'Income' : 'Expenses'} for ${month.longLabel}`,
      );
      if (dashboardState.monthKey === month.key && dashboardState.type === type) {
        button.classList.add('active');
      }

      const fill = document.createElement('span');
      fill.className = 'chart-bar-fill';
      const height = bucket.total ? Math.max(8, (bucket.total / axisMax) * chartHeight) : 0;
      fill.style.height = `${height}px`;
      fill.dataset.type = type;
      button.appendChild(fill);

      const value = document.createElement('span');
      value.className = 'chart-value';
      value.textContent = currency(bucket.signedTotal);
      button.appendChild(value);

=======
  cashflowChartContainer.innerHTML = '';

  if (!months.length) {
    cashflowChartContainer.innerHTML = '<p class="empty-state">No cash flow data yet.</p>';
    return;
  }

  months.forEach((month) => {
    const group = document.createElement('div');
    group.className = 'chart-bar-group';

    ['income', 'expense'].forEach((type) => {
      const bucket = month[type];
      const button = document.createElement('button');
      button.type = 'button';
      button.className = 'chart-bar';
      button.dataset.month = month.key;
      button.dataset.type = type;
      button.setAttribute(
        'aria-label',
        `${type === 'income' ? 'Income' : 'Expenses'} for ${month.longLabel}`,
      );
      if (dashboardState.monthKey === month.key && dashboardState.type === type) {
        button.classList.add('active');
      }

      const fill = document.createElement('span');
      fill.className = 'chart-bar-fill';
      const height = maxValue ? Math.max(20, (bucket.total / maxValue) * 140) : 20;
      fill.style.height = `${height}px`;
      fill.dataset.type = type;
      button.appendChild(fill);

      const value = document.createElement('span');
      value.className = 'chart-value';
      value.textContent = currency(bucket.signedTotal);
      button.appendChild(value);

>>>>>>> cce88522
      group.appendChild(button);
    });

    const caption = document.createElement('small');
    caption.textContent = month.label;
    group.appendChild(caption);

    cashflowChartContainer.appendChild(group);
  });
}

function buildCashflowBreakdown() {
  if (!cashflowCategoriesList) return;
  cashflowCategoriesList.innerHTML = '';
  const month = dashboardState.monthKey ? monthlyMap.get(dashboardState.monthKey) : null;
  const bucket = month ? month[dashboardState.type] : null;

  if (!bucket || bucket.categories.size === 0) {
    const empty = document.createElement('p');
    empty.className = 'empty-state';
    empty.textContent = 'Select a bar to see category detail.';
    cashflowCategoriesList.appendChild(empty);
    return;
  }
<<<<<<< HEAD

  const categoryEntries = Array.from(bucket.categories.entries())
    .map(([name, value]) => ({ name, value }))
    .sort((a, b) => b.value - a.value);
  const maxCategory = categoryEntries[0].value || 1;

=======

  const categoryEntries = Array.from(bucket.categories.entries())
    .map(([name, value]) => ({ name, value }))
    .sort((a, b) => b.value - a.value);
  const maxCategory = categoryEntries[0].value || 1;

>>>>>>> cce88522
  categoryEntries.forEach((item) => {
    const row = document.createElement('div');
    row.className = 'breakdown-item';
    row.innerHTML = `
      <div>
        <strong>${item.name}</strong>
        <div class="progress"><span style="width:${Math.min(100, (item.value / maxCategory) * 100)}%"></span></div>
      </div>
      <span>${currency(dashboardState.type === 'expense' ? -item.value : item.value)}</span>
    `;
    cashflowCategoriesList.appendChild(row);
  });
}

function renderDashboardTransactions() {
  if (!dashboardTransactionsTable) return;
  dashboardTransactionsTable.innerHTML = '';
  const monthKey = dashboardState.monthKey;
  if (!monthKey) return;

  const filtered = transactions
    .filter((tx) => getMonthKey(new Date(tx.date)) === monthKey && tx.cashflow === dashboardState.type)
    .sort((a, b) => new Date(b.date) - new Date(a.date));

  if (!filtered.length) {
    const row = document.createElement('tr');
    row.innerHTML = '<td colspan="4" class="empty-state">No transactions for this selection.</td>';
    dashboardTransactionsTable.appendChild(row);
    return;
  }

  filtered.forEach((tx) => {
    const row = document.createElement('tr');
    row.innerHTML = `
      <td>${tx.description}</td>
      <td>${new Date(tx.date).toLocaleDateString('en-CA')}</td>
      <td>${tx.category}</td>
      <td class="numeric">${currency(tx.amount)}</td>
    `;
    dashboardTransactionsTable.appendChild(row);
  });
}

function updateDashboardSummary() {
  if (!dashboardSummaryLabel) return;
  const month = dashboardState.monthKey ? monthlyMap.get(dashboardState.monthKey) : null;
  if (!month) {
    dashboardSummaryLabel.textContent = 'Select a bar to explore transactions.';
    return;
  }
  const label = dashboardState.type === 'income' ? 'Income' : 'Expenses';
  dashboardSummaryLabel.textContent = `${label} for ${month.longLabel}`;
}

function renderDashboard() {
<<<<<<< HEAD
  if (dashboardState.timeframe === 'custom') {
    normalizeCustomRange();
  }
=======
>>>>>>> cce88522
  ensureDashboardMonth();
  if (cashflowTimeframeSelect) {
    cashflowTimeframeSelect.value = dashboardState.timeframe;
  }
<<<<<<< HEAD
  updateCustomRangeControls();
=======
>>>>>>> cce88522
  buildCashflowChart();
  buildCashflowBreakdown();
  renderDashboardTransactions();
  updateDashboardSummary();
}

function populateBudget(period) {
  const summaryContainer = document.querySelector('[data-summary="budget"]');
  const list = document.querySelector('[data-list="budget"]');
  const monthSelect = document.querySelector('[data-filter="budget-month"]');
  const dataset = budgets[period];

  monthSelect.innerHTML = dataset.months
    .map((month, index) => `<option value="${index}">${month}</option>`)
    .join('');

  summaryContainer.innerHTML = `
    <div class="breakdown-item">
      <div>
        <strong>Budget</strong>
        <p class="feedback-note">Auto-set from your last 3 months</p>
      </div>
      <span>${currency(dataset.summary.budget)}</span>
    </div>
    <div class="breakdown-item">
      <div>
        <strong>Spent this ${period === 'monthly' ? 'month' : 'period'}</strong>
      </div>
      <span>${currency(dataset.summary.spent)}</span>
    </div>
    <div class="breakdown-item">
      <div>
        <strong>Savings</strong>
      </div>
      <span>${currency(dataset.summary.saved)}</span>
    </div>
  `;

  list.innerHTML = '';
  dataset.categories
    .slice()
    .sort((a, b) => b.target - a.target)
    .forEach((category) => {
      const pct = Math.min(100, (category.spent / category.target) * 100);
      const row = document.createElement('div');
      row.className = 'budget-item';
      row.innerHTML = `
        <div>
          <strong>${category.name}</strong>
          <div class="feedback-note">${currency(category.spent)} of ${currency(category.target)}</div>
          <div class="progress"><span style="width:${pct}%"></span></div>
        </div>
        <span>${Math.round(pct)}%</span>
      `;
      list.appendChild(row);
    });
}

function populateSavings(view) {
  const summaryContainer = document.querySelector('[data-summary="savings"]');
  const list = document.querySelector('[data-list="savings"]');
  const dataset = savings[view];

  summaryContainer.innerHTML = `
    <div class="breakdown-item">
      <div>
        <strong>${dataset.summary.label}</strong>
        <p class="feedback-note">Saved ${currency(dataset.summary.last)} this period</p>
      </div>
      <span>${currency(dataset.summary.cumulative)}</span>
    </div>
  `;

  list.innerHTML = '';
  dataset.goals.forEach((goal) => {
    const pct = Math.min(100, (goal.contributed / goal.target) * 100);
    const row = document.createElement('div');
    row.className = 'savings-item';
    row.innerHTML = `
      <div>
        <strong>${goal.name}</strong>
        <div class="feedback-note">${goal.priority} priority</div>
        <div class="progress"><span style="width:${pct}%"></span></div>
      </div>
      <span>${Math.round(pct)}%</span>
    `;
    list.appendChild(row);
  });
}

const budgetPeriodSelect = document.querySelector('[data-filter="budget-period"]');
const budgetMonthSelect = document.querySelector('[data-filter="budget-month"]');

if (budgetPeriodSelect) {
  budgetPeriodSelect.addEventListener('change', () => {
    populateBudget(budgetPeriodSelect.value);
  });
}

if (budgetMonthSelect) {
  budgetMonthSelect.addEventListener('change', () => {
    showToast(`Viewing ${budgetMonthSelect.selectedOptions[0].text} sample budget.`);
  });
}

const savingsPeriodSelect = document.querySelector('[data-filter="savings-period"]');

if (savingsPeriodSelect) {
  savingsPeriodSelect.addEventListener('change', () => {
    populateSavings(savingsPeriodSelect.value);
  });
}

const transactionTableBody = document.querySelector('[data-table="transactions"]');
const transactionSummaryCount = document.querySelector('[data-summary="count"]');
const transactionSummaryTotal = document.querySelector('[data-summary="total"]');
const searchInput = document.querySelector('[data-input="search"]');
const filterCashflow = document.querySelector('[data-filter="tx-cashflow"]');
const filterAccount = document.querySelector('[data-filter="tx-account"]');
const filterCategory = document.querySelector('[data-filter="tx-category"]');
const filterLabel = document.querySelector('[data-filter="tx-label"]');

function populateFilterOptions() {
  transactionCategories.forEach((category) => {
    const option = document.createElement('option');
    option.value = category;
    option.textContent = category;
    filterCategory.appendChild(option);
  });

  transactionLabels.forEach((label) => {
    const option = document.createElement('option');
    option.value = label;
    option.textContent = label;
    filterLabel.appendChild(option);
  });
}

function renderTransactions() {
  const term = searchInput.value.toLowerCase();
  const flow = filterCashflow.value;
  const account = filterAccount.value;
  const category = filterCategory.value;
  const label = filterLabel.value;

  const filtered = transactions
    .filter((tx) => {
      const matchesSearch =
        !term ||
        tx.description.toLowerCase().includes(term) ||
        tx.category.toLowerCase().includes(term) ||
        tx.label.toLowerCase().includes(term) ||
        `${Math.abs(tx.amount)}`.includes(term);
      const matchesFlow = flow === 'all' || tx.cashflow === flow;
      const matchesAccount = account === 'all' || tx.account === account;
      const matchesCategory = category === 'all' || tx.category === category;
      const matchesLabel = label === 'all' || tx.label === label;
      return matchesSearch && matchesFlow && matchesAccount && matchesCategory && matchesLabel;
    })
    .sort((a, b) => new Date(b.date) - new Date(a.date));

  transactionTableBody.innerHTML = '';
  filtered.forEach((tx) => {
    const row = document.createElement('tr');
    row.innerHTML = `
      <td><input type="checkbox" data-tx="${tx.id}" /></td>
      <td>${tx.description}</td>
      <td>${new Date(tx.date).toLocaleDateString('en-CA')}</td>
      <td>${tx.cashflow}</td>
      <td>${tx.account}</td>
      <td>${tx.category}</td>
      <td>${tx.label}</td>
      <td class="numeric">${currency(tx.amount)}</td>
    `;
    transactionTableBody.appendChild(row);
  });

  bindTransactionSelection();
  updateTransactionSummary();
}

function bindTransactionSelection() {
  const checkboxes = transactionTableBody.querySelectorAll('input[type="checkbox"]');
  checkboxes.forEach((checkbox) => {
    checkbox.addEventListener('change', updateTransactionSummary);
  });
}

function updateTransactionSummary() {
  const checkboxes = transactionTableBody.querySelectorAll('input[type="checkbox"]');
  let count = 0;
  let total = 0;
  checkboxes.forEach((checkbox) => {
    if (checkbox.checked) {
      count += 1;
      const tx = transactions.find((item) => item.id === Number(checkbox.dataset.tx));
      total += tx.amount;
    }
  });
  transactionSummaryCount.textContent = count;
  transactionSummaryTotal.textContent = currency(total);
}

[searchInput, filterCashflow, filterAccount, filterCategory, filterLabel].forEach((control) => {
  control.addEventListener('input', renderTransactions);
});

const subscriptionInsights = [
  {
    title: 'Netflix increased to $22.99 (+15%)',
    body: 'The premium plan went up versus your 3-month average. Consider downgrading or sharing a plan.',
  },
  {
    title: 'Duplicate: Crave and Disney+',
    body: 'You spend $42/mo across two streaming platforms. Could you keep just one this month?',
  },
  {
    title: 'Spotify hasn’t been used in 45 days',
    body: 'Based on low activity, consider pausing Spotify and switching to Apple Music’s free trial.',
  },
];

const fraudInsights = [
  {
    title: 'Possible duplicate ride with Uber',
    body: 'Two similar charges ($24.60) on June 18. If one was cancelled, request a refund.',
  },
  {
    title: 'Hydro-Québec preauth not released',
    body: 'A $200 pre-authorisation from May 28 is still pending after 7 days. Check your account status.',
  },
  {
    title: 'Bank fee spike at RBC',
    body: 'Monthly fee jumped from $4.00 to $7.50. Explore no-fee accounts like Simplii or EQ Bank.',
  },
];

const benchmarkCopy = {
  all: [
    {
      title: 'Transportation spend +12% vs. Canadian households',
      body: 'You spend $310/mo on transportation compared to the Canadian average of $276. Consider a commuter pass or rideshare credits.',
    },
    {
      title: 'Groceries -8% vs. Canadian households',
      body: 'At $480/mo, you are trending below the $520 national average while keeping healthy staples.',
    },
  ],
  students: [
    {
      title: 'Dining out higher than student peers',
      body: 'You spend $185/mo compared to the student average of $120. Try our $15 meal prep ideas.',
    },
  ],
  'young-professionals': [
    {
      title: 'Subscription stack looks lean',
      body: 'Most professionals your age pay for 5–6 services. You pay for 3—great job staying focused.',
    },
  ],
  households: [
    {
      title: 'Family groceries 5% lower than similar households',
      body: 'Smart use of Costco and PC Optimum points keeps you below average by $40/mo.',
    },
  ],
};

const insightFeedback = {
  useful: 0,
  maybe: 0,
  'not-useful': 0,
};

function renderInsightList(containerSelector, items) {
  const container = document.querySelector(containerSelector);
  container.innerHTML = '';
  items.forEach((item) => {
    const li = document.createElement('li');
    li.className = 'insight-item';
    li.innerHTML = `
      <div>
        <strong>${item.title}</strong>
        <p class="feedback-note">${item.body}</p>
      </div>
      <div class="feedback-row">
        <button data-response="useful">Insightful</button>
        <button data-response="maybe">Maybe later</button>
        <button data-response="not-useful">Not relevant</button>
      </div>
      <div class="feedback-note" data-feedback></div>
    `;
    container.appendChild(li);
  });
}

function handleInsightFeedback(event) {
  const button = event.target.closest('button[data-response]');
  if (!button) return;

  const response = button.dataset.response;
  insightFeedback[response] += 1;
  const message =
    response === 'useful'
      ? 'Thanks! We will prioritise more insights like this.'
      : response === 'maybe'
      ? 'Got it. We will resurface this if it becomes more relevant.'
      : 'Thanks for the feedback—insights like this will show up less often.';

  const feedbackNote = button.closest('.insight-item').querySelector('[data-feedback]');
  feedbackNote.textContent = message;
  showToast(`Feedback captured. ${insightFeedback.useful} insights marked useful today.`);
}

document.querySelectorAll('.insight-list').forEach((list) => {
  list.addEventListener('click', handleInsightFeedback);
});

const benchmarkSelect = document.querySelector('[data-filter="benchmark-cohort"]');

if (benchmarkSelect) {
  benchmarkSelect.addEventListener('change', () => {
    renderInsightList('[data-list="benchmarks"]', benchmarkCopy[benchmarkSelect.value]);
  });
}

const feedbackForm = document.querySelector('[data-form="feedback"]');

if (feedbackForm) {
  feedbackForm.addEventListener('submit', (event) => {
    event.preventDefault();
    feedbackForm.reset();
    showToast('Thank you for the feedback—our team will review it within 24 hours.');
  });
}

function init() {
  renderDashboard();
  populateFilterOptions();
  renderTransactions();
  renderInsightList('[data-list="subscriptions"]', subscriptionInsights);
  renderInsightList('[data-list="fraud"]', fraudInsights);
  renderInsightList('[data-list="benchmarks"]', benchmarkCopy.all);
}

init();<|MERGE_RESOLUTION|>--- conflicted
+++ resolved
@@ -225,7 +225,6 @@
     category: 'Transfers',
     label: 'Savings',
     amount: -400,
-<<<<<<< HEAD
   },
   {
     id: 15,
@@ -638,420 +637,6 @@
     amount: -118.9,
   },
   {
-=======
-  },
-  {
-    id: 15,
-    description: 'Indigo Books',
-    date: '2025-05-20',
-    cashflow: 'expense',
-    account: 'credit',
-    category: 'Shopping',
-    label: 'Leisure',
-    amount: -48.2,
-  },
-  {
-    id: 16,
-    description: 'Salary - ACME Corp',
-    date: '2025-04-01',
-    cashflow: 'income',
-    account: 'cash',
-    category: 'Employment income',
-    label: 'Primary income',
-    amount: 3125,
-  },
-  {
-    id: 17,
-    description: 'Rent payment',
-    date: '2025-04-01',
-    cashflow: 'expense',
-    account: 'cash',
-    category: 'Housing',
-    label: 'Essential',
-    amount: -2100,
-  },
-  {
-    id: 18,
-    description: 'Costco Wholesale',
-    date: '2025-04-10',
-    cashflow: 'expense',
-    account: 'credit',
-    category: 'Groceries',
-    label: 'Household',
-    amount: -183.4,
-  },
-  {
-    id: 19,
-    description: 'STM transit pass',
-    date: '2025-04-02',
-    cashflow: 'expense',
-    account: 'credit',
-    category: 'Transportation',
-    label: 'City travel',
-    amount: -94.5,
-  },
-  {
-    id: 20,
-    description: 'La Banquise dinner',
-    date: '2025-04-18',
-    cashflow: 'expense',
-    account: 'credit',
-    category: 'Dining out',
-    label: 'Treat',
-    amount: -42.75,
-  },
-  {
-    id: 21,
-    description: 'Salary - ACME Corp',
-    date: '2025-03-01',
-    cashflow: 'income',
-    account: 'cash',
-    category: 'Employment income',
-    label: 'Primary income',
-    amount: 3100,
-  },
-  {
-    id: 22,
-    description: 'Rent payment',
-    date: '2025-03-01',
-    cashflow: 'expense',
-    account: 'cash',
-    category: 'Housing',
-    label: 'Essential',
-    amount: -2050,
-  },
-  {
-    id: 23,
-    description: 'IGA - groceries',
-    date: '2025-03-12',
-    cashflow: 'expense',
-    account: 'credit',
-    category: 'Groceries',
-    label: 'Household',
-    amount: -135.66,
-  },
-  {
-    id: 24,
-    description: 'Hydro-Québec',
-    date: '2025-03-07',
-    cashflow: 'expense',
-    account: 'cash',
-    category: 'Utilities',
-    label: 'Household',
-    amount: -128.4,
-  },
-  {
-    id: 25,
-    description: 'Salary - ACME Corp',
-    date: '2025-02-01',
-    cashflow: 'income',
-    account: 'cash',
-    category: 'Employment income',
-    label: 'Primary income',
-    amount: 3090,
-  },
-  {
-    id: 26,
-    description: 'Rent payment',
-    date: '2025-02-01',
-    cashflow: 'expense',
-    account: 'cash',
-    category: 'Housing',
-    label: 'Essential',
-    amount: -2050,
-  },
-  {
-    id: 27,
-    description: 'Shell fuel',
-    date: '2025-02-16',
-    cashflow: 'expense',
-    account: 'credit',
-    category: 'Transportation',
-    label: 'Commuting',
-    amount: -64.9,
-  },
-  {
-    id: 28,
-    description: 'Tim Hortons',
-    date: '2025-02-09',
-    cashflow: 'expense',
-    account: 'cash',
-    category: 'Dining out',
-    label: 'Coffee',
-    amount: -22.45,
-  },
-  {
-    id: 29,
-    description: 'Salary - ACME Corp',
-    date: '2025-01-01',
-    cashflow: 'income',
-    account: 'cash',
-    category: 'Employment income',
-    label: 'Primary income',
-    amount: 3080,
-  },
-  {
-    id: 30,
-    description: 'Rent payment',
-    date: '2025-01-01',
-    cashflow: 'expense',
-    account: 'cash',
-    category: 'Housing',
-    label: 'Essential',
-    amount: -2050,
-  },
-  {
-    id: 31,
-    description: 'Provigo - groceries',
-    date: '2025-01-14',
-    cashflow: 'expense',
-    account: 'credit',
-    category: 'Groceries',
-    label: 'Household',
-    amount: -140.12,
-  },
-  {
-    id: 32,
-    description: 'Bell internet',
-    date: '2025-01-05',
-    cashflow: 'expense',
-    account: 'credit',
-    category: 'Utilities',
-    label: 'Home',
-    amount: -89.95,
-  },
-  {
-    id: 33,
-    description: 'Salary - ACME Corp',
-    date: '2024-12-01',
-    cashflow: 'income',
-    account: 'cash',
-    category: 'Employment income',
-    label: 'Primary income',
-    amount: 3050,
-  },
-  {
-    id: 34,
-    description: 'Rent payment',
-    date: '2024-12-01',
-    cashflow: 'expense',
-    account: 'cash',
-    category: 'Housing',
-    label: 'Essential',
-    amount: -2000,
-  },
-  {
-    id: 35,
-    description: 'Christmas Market',
-    date: '2024-12-12',
-    cashflow: 'expense',
-    account: 'credit',
-    category: 'Entertainment',
-    label: 'Seasonal',
-    amount: -120,
-  },
-  {
-    id: 36,
-    description: 'SAQ purchase',
-    date: '2024-12-18',
-    cashflow: 'expense',
-    account: 'credit',
-    category: 'Dining out',
-    label: 'Gifts',
-    amount: -75.5,
-  },
-  {
-    id: 37,
-    description: 'Salary - ACME Corp',
-    date: '2024-11-01',
-    cashflow: 'income',
-    account: 'cash',
-    category: 'Employment income',
-    label: 'Primary income',
-    amount: 3050,
-  },
-  {
-    id: 38,
-    description: 'Rent payment',
-    date: '2024-11-01',
-    cashflow: 'expense',
-    account: 'cash',
-    category: 'Housing',
-    label: 'Essential',
-    amount: -2000,
-  },
-  {
-    id: 39,
-    description: 'Metro - groceries',
-    date: '2024-11-13',
-    cashflow: 'expense',
-    account: 'credit',
-    category: 'Groceries',
-    label: 'Household',
-    amount: -115.4,
-  },
-  {
-    id: 40,
-    description: 'Netflix subscription',
-    date: '2024-11-15',
-    cashflow: 'expense',
-    account: 'credit',
-    category: 'Subscriptions',
-    label: 'Entertainment',
-    amount: -19.99,
-  },
-  {
-    id: 41,
-    description: 'Salary - ACME Corp',
-    date: '2024-10-01',
-    cashflow: 'income',
-    account: 'cash',
-    category: 'Employment income',
-    label: 'Primary income',
-    amount: 3025,
-  },
-  {
-    id: 42,
-    description: 'Rent payment',
-    date: '2024-10-01',
-    cashflow: 'expense',
-    account: 'cash',
-    category: 'Housing',
-    label: 'Essential',
-    amount: -1980,
-  },
-  {
-    id: 43,
-    description: 'Uber trip',
-    date: '2024-10-18',
-    cashflow: 'expense',
-    account: 'credit',
-    category: 'Transportation',
-    label: 'City travel',
-    amount: -24.75,
-  },
-  {
-    id: 44,
-    description: 'Pharmaprix',
-    date: '2024-10-09',
-    cashflow: 'expense',
-    account: 'credit',
-    category: 'Shopping',
-    label: 'Wellness',
-    amount: -54.3,
-  },
-  {
-    id: 45,
-    description: 'Salary - ACME Corp',
-    date: '2024-09-01',
-    cashflow: 'income',
-    account: 'cash',
-    category: 'Employment income',
-    label: 'Primary income',
-    amount: 3025,
-  },
-  {
-    id: 46,
-    description: 'Rent payment',
-    date: '2024-09-01',
-    cashflow: 'expense',
-    account: 'cash',
-    category: 'Housing',
-    label: 'Essential',
-    amount: -1980,
-  },
-  {
-    id: 47,
-    description: 'Loblaws - groceries',
-    date: '2024-09-11',
-    cashflow: 'expense',
-    account: 'credit',
-    category: 'Groceries',
-    label: 'Household',
-    amount: -132.6,
-  },
-  {
-    id: 48,
-    description: 'BIXI membership',
-    date: '2024-09-03',
-    cashflow: 'expense',
-    account: 'credit',
-    category: 'Transportation',
-    label: 'Commuting',
-    amount: -36.5,
-  },
-  {
-    id: 49,
-    description: 'Salary - ACME Corp',
-    date: '2024-08-01',
-    cashflow: 'income',
-    account: 'cash',
-    category: 'Employment income',
-    label: 'Primary income',
-    amount: 3000,
-  },
-  {
-    id: 50,
-    description: 'Rent payment',
-    date: '2024-08-01',
-    cashflow: 'expense',
-    account: 'cash',
-    category: 'Housing',
-    label: 'Essential',
-    amount: -1980,
-  },
-  {
-    id: 51,
-    description: 'Air Canada - travel',
-    date: '2024-08-19',
-    cashflow: 'expense',
-    account: 'credit',
-    category: 'Travel',
-    label: 'Vacation',
-    amount: -450,
-  },
-  {
-    id: 52,
-    description: 'Starbucks',
-    date: '2024-08-08',
-    cashflow: 'expense',
-    account: 'credit',
-    category: 'Dining out',
-    label: 'Coffee',
-    amount: -18.75,
-  },
-  {
-    id: 53,
-    description: 'Salary - ACME Corp',
-    date: '2024-07-01',
-    cashflow: 'income',
-    account: 'cash',
-    category: 'Employment income',
-    label: 'Primary income',
-    amount: 2980,
-  },
-  {
-    id: 54,
-    description: 'Rent payment',
-    date: '2024-07-01',
-    cashflow: 'expense',
-    account: 'cash',
-    category: 'Housing',
-    label: 'Essential',
-    amount: -1950,
-  },
-  {
-    id: 55,
-    description: 'Metro - groceries',
-    date: '2024-07-09',
-    cashflow: 'expense',
-    account: 'credit',
-    category: 'Groceries',
-    label: 'Household',
-    amount: -118.9,
-  },
-  {
->>>>>>> cce88522
     id: 56,
     description: 'Cinéma Montréal',
     date: '2024-07-21',
@@ -1067,7 +652,6 @@
 
 const monthFormatter = new Intl.DateTimeFormat('en-CA', { month: 'short' });
 const longMonthFormatter = new Intl.DateTimeFormat('en-CA', { month: 'short', year: 'numeric' });
-<<<<<<< HEAD
 
 const createFlowBucket = () => ({
   total: 0,
@@ -1106,85 +690,17 @@
 });
 
 const monthlySequence = Array.from(monthlyMap.values()).sort((a, b) => a.date - b.date);
-const monthIndexByKey = new Map(monthlySequence.map((month, index) => [month.key, index]));
 const timeframeMonths = { '3m': 3, '6m': 6, '12m': 12 };
 
-function getDefaultCustomRange() {
-  if (!monthlySequence.length) {
-    return { start: null, end: null };
-  }
-  const endIndex = monthlySequence.length - 1;
-  const startIndex = Math.max(0, endIndex - 2);
-  return {
-    start: monthlySequence[startIndex].key,
-    end: monthlySequence[endIndex].key,
-  };
-}
-
-=======
-
-const createFlowBucket = () => ({
-  total: 0,
-  signedTotal: 0,
-  categories: new Map(),
-  transactions: [],
-});
-
-const getMonthKey = (date) => `${date.getFullYear()}-${String(date.getMonth() + 1).padStart(2, '0')}`;
-
-const monthlyMap = new Map();
-
-transactions.forEach((tx) => {
-  const date = new Date(tx.date);
-  const key = getMonthKey(date);
-  if (!monthlyMap.has(key)) {
-    monthlyMap.set(key, {
-      key,
-      date,
-      label: monthFormatter.format(date),
-      longLabel: longMonthFormatter.format(date),
-      income: createFlowBucket(),
-      expense: createFlowBucket(),
-      other: createFlowBucket(),
-    });
-  }
-
-  const monthEntry = monthlyMap.get(key);
-  const bucket =
-    tx.cashflow === 'income' ? monthEntry.income : tx.cashflow === 'expense' ? monthEntry.expense : monthEntry.other;
-  const magnitude = Math.abs(tx.amount);
-  bucket.total += magnitude;
-  bucket.signedTotal += tx.amount;
-  bucket.transactions.push(tx.id);
-  bucket.categories.set(tx.category, (bucket.categories.get(tx.category) || 0) + magnitude);
-});
-
-const monthlySequence = Array.from(monthlyMap.values()).sort((a, b) => a.date - b.date);
-const timeframeMonths = { '3m': 3, '6m': 6, '12m': 12 };
-
->>>>>>> cce88522
 const dashboardState = {
   timeframe: '3m',
   type: 'income',
   monthKey: monthlySequence.length ? monthlySequence[monthlySequence.length - 1].key : null,
-<<<<<<< HEAD
-  customRange: getDefaultCustomRange(),
-};
-
-const cashflowChartContainer = document.querySelector('[data-chart="cashflow"]');
-const cashflowAxisContainer = document.querySelector('[data-chart-axis]');
-const cashflowCategoriesList = document.querySelector('[data-list="cashflow-categories"]');
-const cashflowTimeframeSelect = document.querySelector('[data-filter="cashflow-timeframe"]');
-const customRangeContainer = document.querySelector('[data-custom-range]');
-const customStartSelect = document.querySelector('[data-custom-start]');
-const customEndSelect = document.querySelector('[data-custom-end]');
-=======
 };
 
 const cashflowChartContainer = document.querySelector('[data-chart="cashflow"]');
 const cashflowCategoriesList = document.querySelector('[data-list="cashflow-categories"]');
 const cashflowTimeframeSelect = document.querySelector('[data-filter="cashflow-timeframe"]');
->>>>>>> cce88522
 const dashboardTransactionsTable = document.querySelector('[data-table="dashboard-transactions"]');
 const dashboardSummaryLabel = document.querySelector('[data-dashboard-summary]');
 
@@ -1202,8 +718,6 @@
     uploadDialog.showModal();
   });
 }
-<<<<<<< HEAD
-=======
 
 function updateCustomRangeControls() {
   if (!customRangeContainer || !customStartSelect || !customEndSelect) return;
@@ -1236,7 +750,6 @@
   }
   return niceNormalized * magnitude;
 }
->>>>>>> cce88522
 
 function unlockModule(button) {
   const module = button.closest('.module');
@@ -1298,264 +811,16 @@
   }
 }
 
-<<<<<<< HEAD
-function unlockModule(button) {
-  const module = button.closest('.module');
-  module.classList.remove('locked');
-  const overlay = module.querySelector('.lock-overlay');
-  if (overlay) {
-    overlay.remove();
-  }
-  showToast('Sample data unlocked. Upload your statements to make it yours.');
-}
-
-document.querySelectorAll('.unlock-button').forEach((button) => {
-  button.addEventListener('click', () => {
-    unlockModule(button);
-    const demo = button.dataset.demo;
-    if (demo === 'cashflow') {
-      renderDashboard();
-    }
-    if (demo === 'budget') {
-      populateBudget('monthly');
-    }
-    if (demo === 'savings') {
-      populateSavings('last-month');
-    }
-  });
-});
-
-if (cashflowTimeframeSelect) {
-  cashflowTimeframeSelect.addEventListener('change', () => {
-    dashboardState.timeframe = cashflowTimeframeSelect.value;
-    if (dashboardState.timeframe === 'custom') {
-      normalizeCustomRange();
-      if (customStartSelect && customEndSelect) {
-        customStartSelect.value = dashboardState.customRange.start || '';
-        customEndSelect.value = dashboardState.customRange.end || '';
-      }
-    }
-    renderDashboard();
-  });
-}
-
-if (customStartSelect && customEndSelect) {
-  populateCustomRangeOptions();
-  customStartSelect.addEventListener('change', () => handleCustomRangeChange('start'));
-  customEndSelect.addEventListener('change', () => handleCustomRangeChange('end'));
-}
-
-if (cashflowChartContainer) {
-  cashflowChartContainer.addEventListener('click', (event) => {
-    const bar = event.target.closest('[data-month][data-type]');
-    if (!bar) return;
-    dashboardState.monthKey = bar.dataset.month;
-    dashboardState.type = bar.dataset.type;
-    renderDashboard();
-  });
-}
-
-function populateCustomRangeOptions() {
-  if (!customStartSelect || !customEndSelect) return;
-  const options = monthlySequence
-    .map((month) => `<option value="${month.key}">${month.longLabel}</option>`)
-    .join('');
-  customStartSelect.innerHTML = options;
-  customEndSelect.innerHTML = options;
-}
-
-function handleCustomRangeChange(changedField) {
-  if (!customStartSelect || !customEndSelect || !monthlySequence.length) {
-    return;
-  }
-
-  let startValue = customStartSelect.value;
-  let endValue = customEndSelect.value;
-
-  if (!monthIndexByKey.has(startValue) || !monthIndexByKey.has(endValue)) {
-    normalizeCustomRange();
-    startValue = dashboardState.customRange.start;
-    endValue = dashboardState.customRange.end;
-  }
-
-  let startIndex = monthIndexByKey.get(startValue);
-  let endIndex = monthIndexByKey.get(endValue);
-
-  if (startIndex > endIndex) {
-    if (changedField === 'start') {
-      endIndex = startIndex;
-      customEndSelect.value = monthlySequence[endIndex].key;
-    } else {
-      startIndex = endIndex;
-      customStartSelect.value = monthlySequence[startIndex].key;
-    }
-  }
-
-  const maxSpan = 11;
-  if (endIndex - startIndex > maxSpan) {
-    if (changedField === 'start') {
-      endIndex = Math.min(startIndex + maxSpan, monthlySequence.length - 1);
-      customEndSelect.value = monthlySequence[endIndex].key;
-    } else {
-      startIndex = Math.max(endIndex - maxSpan, 0);
-      customStartSelect.value = monthlySequence[startIndex].key;
-    }
-  }
-
-  dashboardState.customRange.start = monthlySequence[startIndex].key;
-  dashboardState.customRange.end = monthlySequence[endIndex].key;
-
-  renderDashboard();
-}
-
-function getCustomRangeMonths() {
-  const { start, end } = dashboardState.customRange;
-  if (!start || !end) {
-    return [];
-  }
-  const startIndex = monthIndexByKey.get(start);
-  const endIndex = monthIndexByKey.get(end);
-  if (startIndex === undefined || endIndex === undefined || startIndex > endIndex) {
-    return [];
-  }
-  const span = endIndex - startIndex + 1;
-  if (span < 1 || span > 12) {
-    return [];
-  }
-  return monthlySequence.slice(startIndex, endIndex + 1);
-}
-
-function getMonthsForTimeframe(timeframe) {
-  if (timeframe === 'custom') {
-    return getCustomRangeMonths();
-  }
-  const count = timeframeMonths[timeframe] || 3;
-  return monthlySequence.slice(-count);
-}
-
-function ensureDashboardMonth() {
-  let months = getMonthsForTimeframe(dashboardState.timeframe);
-  if (!months.length && dashboardState.timeframe === 'custom') {
-    dashboardState.customRange = getDefaultCustomRange();
-    if (customStartSelect && customEndSelect) {
-      customStartSelect.value = dashboardState.customRange.start || '';
-      customEndSelect.value = dashboardState.customRange.end || '';
-    }
-    months = getCustomRangeMonths();
-  }
-  if (!months.length) {
-    dashboardState.monthKey = null;
-    return;
-  }
-  if (!months.some((month) => month.key === dashboardState.monthKey)) {
-    dashboardState.monthKey = months[months.length - 1].key;
-  }
-}
-
-function normalizeCustomRange() {
-  if (!monthlySequence.length) {
-    dashboardState.customRange = { start: null, end: null };
-    return;
-  }
-
-  let { start, end } = dashboardState.customRange;
-
-  if (!start || !monthIndexByKey.has(start)) {
-    start = getDefaultCustomRange().start;
-  }
-  if (!end || !monthIndexByKey.has(end)) {
-    end = getDefaultCustomRange().end;
-  }
-
-  let startIndex = monthIndexByKey.get(start);
-  let endIndex = monthIndexByKey.get(end);
-
-  if (startIndex > endIndex) {
-    [startIndex, endIndex] = [endIndex, startIndex];
-  }
-
-  if (endIndex - startIndex + 1 > 12) {
-    endIndex = Math.min(startIndex + 11, monthlySequence.length - 1);
-  }
-
-  dashboardState.customRange = {
-    start: monthlySequence[startIndex].key,
-    end: monthlySequence[endIndex].key,
-  };
-}
-
-function updateCustomRangeControls() {
-  if (!customRangeContainer || !customStartSelect || !customEndSelect) return;
-  const isCustom = dashboardState.timeframe === 'custom';
-  customRangeContainer.hidden = !isCustom;
-  const hasMonths = monthlySequence.length > 0;
-  customStartSelect.disabled = !hasMonths;
-  customEndSelect.disabled = !hasMonths;
-  if (!hasMonths) {
-    return;
-  }
-  customStartSelect.value = dashboardState.customRange.start || '';
-  customEndSelect.value = dashboardState.customRange.end || '';
-}
-
-function calculateNiceMax(value) {
-  if (!value) return 0;
-  const exponent = Math.floor(Math.log10(value));
-  const magnitude = 10 ** exponent;
-  const normalized = value / magnitude;
-  let niceNormalized;
-  if (normalized <= 1) {
-    niceNormalized = 1;
-  } else if (normalized <= 2) {
-    niceNormalized = 2;
-  } else if (normalized <= 5) {
-    niceNormalized = 5;
-  } else {
-    niceNormalized = 10;
-  }
-  return niceNormalized * magnitude;
-}
-
-=======
->>>>>>> cce88522
 function buildCashflowChart() {
   if (!cashflowChartContainer) return;
   const months = getMonthsForTimeframe(dashboardState.timeframe);
   const maxValue = months.reduce((max, month) => Math.max(max, month.income.total, month.expense.total), 0);
-<<<<<<< HEAD
-  const axisMax = calculateNiceMax(maxValue);
-  if (cashflowAxisContainer) {
-    cashflowAxisContainer.innerHTML = '';
-  }
   cashflowChartContainer.innerHTML = '';
 
-  if (!months.length || !maxValue) {
-    if (cashflowAxisContainer) {
-      const tick = document.createElement('div');
-      tick.className = 'chart-y-tick';
-      const label = document.createElement('span');
-      label.textContent = currency(0);
-      tick.appendChild(label);
-      cashflowAxisContainer.appendChild(tick);
-    }
+  if (!months.length) {
     cashflowChartContainer.innerHTML = '<p class="empty-state">No cash flow data yet.</p>';
     return;
   }
-
-  if (cashflowAxisContainer) {
-    const tickCount = 4;
-    for (let index = tickCount; index >= 0; index -= 1) {
-      const tickValue = (axisMax / tickCount) * index;
-      const tick = document.createElement('div');
-      tick.className = 'chart-y-tick';
-      const label = document.createElement('span');
-      label.textContent = currency(tickValue);
-      tick.appendChild(label);
-      cashflowAxisContainer.appendChild(tick);
-    }
-  }
-
-  const chartHeight = 220;
 
   months.forEach((month) => {
     const group = document.createElement('div');
@@ -1578,7 +843,7 @@
 
       const fill = document.createElement('span');
       fill.className = 'chart-bar-fill';
-      const height = bucket.total ? Math.max(8, (bucket.total / axisMax) * chartHeight) : 0;
+      const height = maxValue ? Math.max(20, (bucket.total / maxValue) * 140) : 20;
       fill.style.height = `${height}px`;
       fill.dataset.type = type;
       button.appendChild(fill);
@@ -1588,46 +853,6 @@
       value.textContent = currency(bucket.signedTotal);
       button.appendChild(value);
 
-=======
-  cashflowChartContainer.innerHTML = '';
-
-  if (!months.length) {
-    cashflowChartContainer.innerHTML = '<p class="empty-state">No cash flow data yet.</p>';
-    return;
-  }
-
-  months.forEach((month) => {
-    const group = document.createElement('div');
-    group.className = 'chart-bar-group';
-
-    ['income', 'expense'].forEach((type) => {
-      const bucket = month[type];
-      const button = document.createElement('button');
-      button.type = 'button';
-      button.className = 'chart-bar';
-      button.dataset.month = month.key;
-      button.dataset.type = type;
-      button.setAttribute(
-        'aria-label',
-        `${type === 'income' ? 'Income' : 'Expenses'} for ${month.longLabel}`,
-      );
-      if (dashboardState.monthKey === month.key && dashboardState.type === type) {
-        button.classList.add('active');
-      }
-
-      const fill = document.createElement('span');
-      fill.className = 'chart-bar-fill';
-      const height = maxValue ? Math.max(20, (bucket.total / maxValue) * 140) : 20;
-      fill.style.height = `${height}px`;
-      fill.dataset.type = type;
-      button.appendChild(fill);
-
-      const value = document.createElement('span');
-      value.className = 'chart-value';
-      value.textContent = currency(bucket.signedTotal);
-      button.appendChild(value);
-
->>>>>>> cce88522
       group.appendChild(button);
     });
 
@@ -1652,21 +877,12 @@
     cashflowCategoriesList.appendChild(empty);
     return;
   }
-<<<<<<< HEAD
 
   const categoryEntries = Array.from(bucket.categories.entries())
     .map(([name, value]) => ({ name, value }))
     .sort((a, b) => b.value - a.value);
   const maxCategory = categoryEntries[0].value || 1;
 
-=======
-
-  const categoryEntries = Array.from(bucket.categories.entries())
-    .map(([name, value]) => ({ name, value }))
-    .sort((a, b) => b.value - a.value);
-  const maxCategory = categoryEntries[0].value || 1;
-
->>>>>>> cce88522
   categoryEntries.forEach((item) => {
     const row = document.createElement('div');
     row.className = 'breakdown-item';
@@ -1722,20 +938,10 @@
 }
 
 function renderDashboard() {
-<<<<<<< HEAD
-  if (dashboardState.timeframe === 'custom') {
-    normalizeCustomRange();
-  }
-=======
->>>>>>> cce88522
   ensureDashboardMonth();
   if (cashflowTimeframeSelect) {
     cashflowTimeframeSelect.value = dashboardState.timeframe;
   }
-<<<<<<< HEAD
-  updateCustomRangeControls();
-=======
->>>>>>> cce88522
   buildCashflowChart();
   buildCashflowBreakdown();
   renderDashboardTransactions();
